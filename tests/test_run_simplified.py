--- conflicted
+++ resolved
@@ -4,776 +4,6 @@
 """Tests for the run_simplified module."""
 
 import pytest
-<<<<<<< HEAD
-import typer
-
-from network_toolkit.commands.run_simplified import (
-    OutputFormat,
-    RunExecutor,
-    create_simple_run_command,
-)
-from network_toolkit.config import NetworkConfig
-from network_toolkit.exceptions import DeviceConnectionError, DeviceExecutionError
-
-# Skip all tests in this module due to import issues
-pytest.skip(
-    "Module has import/attribute errors, needs investigation", allow_module_level=True
-)
-
-
-class TestOutputFormat:
-    """Test OutputFormat enum."""
-
-    def test_output_format_values(self) -> None:
-        """Test OutputFormat enum values."""
-        assert OutputFormat.NORMAL.value == "normal"
-        assert OutputFormat.JSON.value == "json"
-        assert OutputFormat.RAW.value == "raw"
-
-
-class TestRunExecutor:
-    """Test RunExecutor functionality."""
-
-    @pytest.fixture
-    def mock_dependencies(self) -> dict[str, MagicMock]:
-        """Create mock dependencies for RunExecutor."""
-        return {
-            "config": MagicMock(),
-            "resolver": MagicMock(),
-            "sequence_manager": MagicMock(),
-            "results_manager": MagicMock(),
-        }
-
-    def test_init(self, mock_dependencies: dict[str, MagicMock]) -> None:
-        """Test RunExecutor initialization."""
-        executor = RunExecutor(
-            config=mock_dependencies["config"],
-            resolver=mock_dependencies["resolver"],
-            sequence_manager=mock_dependencies["sequence_manager"],
-            results_manager=mock_dependencies["results_manager"],
-        )
-
-        assert executor.config == mock_dependencies["config"]
-        assert executor.resolver == mock_dependencies["resolver"]
-        assert executor.sequence_manager == mock_dependencies["sequence_manager"]
-        assert executor.results_manager == mock_dependencies["results_manager"]
-        assert executor.output_format == OutputFormat.NORMAL
-        assert executor.verbose is False
-
-    def test_init_with_options(self, mock_dependencies: dict[str, MagicMock]) -> None:
-        """Test RunExecutor initialization with options."""
-        executor = RunExecutor(
-            config=mock_dependencies["config"],
-            resolver=mock_dependencies["resolver"],
-            sequence_manager=mock_dependencies["sequence_manager"],
-            results_manager=mock_dependencies["results_manager"],
-            output_format=OutputFormat.JSON,
-            verbose=True,
-        )
-
-        assert executor.output_format == OutputFormat.JSON
-        assert executor.verbose is True
-
-    def test_execute_command_on_device_success(
-        self, mock_dependencies: dict[str, MagicMock]
-    ) -> None:
-        """Test successful command execution on device."""
-        executor = RunExecutor(
-            config=mock_dependencies["config"],
-            resolver=mock_dependencies["resolver"],
-            sequence_manager=mock_dependencies["sequence_manager"],
-            results_manager=mock_dependencies["results_manager"],
-        )
-
-        mock_device_session = MagicMock()
-        mock_device_session.__enter__.return_value = mock_device_session
-        mock_device_session.__exit__.return_value = None
-        mock_device_session.execute_command.return_value = "command output"
-
-        with patch(
-            "network_toolkit.commands.run_simplified.DeviceSession",
-            return_value=mock_device_session,
-        ):
-            result, _ = executor.execute_command_on_device(
-                "test_device", "/system/identity/print"
-            )
-
-            assert result == "command output"
-            mock_device_session.execute_command.assert_called_once_with(
-                "/system/identity/print"
-            )
-
-    def test_execute_command_on_device_connection_error(
-        self, mock_dependencies: dict[str, MagicMock]
-    ) -> None:
-        """Test device connection error handling."""
-        executor = RunExecutor(
-            config=mock_dependencies["config"],
-            resolver=mock_dependencies["resolver"],
-            sequence_manager=mock_dependencies["sequence_manager"],
-            results_manager=mock_dependencies["results_manager"],
-        )
-
-        with patch(
-            "network_toolkit.commands.run_simplified.DeviceSession"
-        ) as mock_session_class:
-            mock_session_class.side_effect = DeviceConnectionError("Connection failed")
-
-            result, error = executor.execute_command_on_device(
-                "test_device", "/system/identity/print"
-            )
-
-            assert result == ""
-            assert error is not None
-            assert "Connection failed" in error
-
-    def test_execute_sequence_on_device_success(
-        self, mock_dependencies: dict[str, MagicMock]
-    ) -> None:
-        """Test successful sequence execution."""
-        executor = RunExecutor(
-            config=mock_dependencies["config"],
-            resolver=mock_dependencies["resolver"],
-            sequence_manager=mock_dependencies["sequence_manager"],
-            results_manager=mock_dependencies["results_manager"],
-        )
-
-        # Mock sequence resolution
-        mock_dependencies["sequence_manager"].exists.return_value = True
-        mock_dependencies["sequence_manager"].resolve.return_value = ["cmd1", "cmd2"]
-
-        mock_device_session = MagicMock()
-        mock_device_session.__enter__.return_value = mock_device_session
-        mock_device_session.__exit__.return_value = None
-        mock_device_session.execute_command.side_effect = ["output1", "output2"]
-
-        with patch(
-            "network_toolkit.commands.run_simplified.DeviceSession",
-            return_value=mock_device_session,
-        ):
-            results, error = executor.execute_sequence_on_device(
-                "test_device", "test_sequence"
-            )
-
-            assert results == {"cmd1": "output1", "cmd2": "output2"}
-            assert error is None
-            mock_dependencies["sequence_manager"].resolve.assert_called_once_with(
-                "test_sequence", "test_device"
-            )
-
-    def test_execute_sequence_not_found(
-        self, mock_dependencies: dict[str, MagicMock]
-    ) -> None:
-        """Test sequence not found error."""
-        executor = RunExecutor(
-            config=mock_dependencies["config"],
-            resolver=mock_dependencies["resolver"],
-            sequence_manager=mock_dependencies["sequence_manager"],
-            results_manager=mock_dependencies["results_manager"],
-        )
-
-        # Mock sequence resolution to return empty list (not found)
-        mock_dependencies["sequence_manager"].resolve.return_value = []
-
-        mock_device_session = MagicMock()
-        mock_device_session.__enter__.return_value = mock_device_session
-        mock_device_session.__exit__.return_value = None
-
-        with patch(
-            "network_toolkit.commands.run_simplified.DeviceSession",
-            return_value=mock_device_session,
-        ):
-            results, error = executor.execute_sequence_on_device(
-                "test_device", "unknown_sequence"
-            )
-
-            assert results is None
-            assert error is not None and "not found" in error
-
-    def test_print_result(self, mock_dependencies: dict[str, MagicMock]) -> None:
-        """Test result printing."""
-        executor = RunExecutor(
-            config=mock_dependencies["config"],
-            resolver=mock_dependencies["resolver"],
-            sequence_manager=mock_dependencies["sequence_manager"],
-            results_manager=mock_dependencies["results_manager"],
-        )
-
-        with patch(
-            "network_toolkit.commands.run_simplified.console.print"
-        ) as mock_print:
-            executor.print_result("device1", "test_command", "test output")
-            mock_print.assert_called()
-
-    def test_print_sequence_results(
-        self, mock_dependencies: dict[str, MagicMock]
-    ) -> None:
-        """Test sequence results printing."""
-        executor = RunExecutor(
-            config=mock_dependencies["config"],
-            resolver=mock_dependencies["resolver"],
-            sequence_manager=mock_dependencies["sequence_manager"],
-            results_manager=mock_dependencies["results_manager"],
-        )
-
-        results = {"cmd1": "output1", "cmd2": "output2"}
-
-        with patch(
-            "network_toolkit.commands.run_simplified.console.print"
-        ) as mock_print:
-            executor.print_sequence_results("device1", "test_seq", results)
-            mock_print.assert_called()
-
-
-class TestIntegration:
-    """Integration tests for run_simplified functionality."""
-
-    def test_create_simple_run_command(self) -> None:
-        """Test creation of simple run command."""
-        command = create_simple_run_command()
-        assert command is not None
-        # Command should be a typer command
-        assert callable(command)
-
-    def test_end_to_end_command_execution(
-        self, sample_config: NetworkConfig, tmp_path: Path
-    ) -> None:
-        """Test end-to-end command execution flow."""
-        mock_device_session = MagicMock()
-        mock_device_session.__enter__.return_value = mock_device_session
-        mock_device_session.__exit__.return_value = None
-        mock_device_session.execute_command.return_value = "device output"
-
-        with patch(
-            "network_toolkit.commands.run_simplified.DeviceSession",
-            return_value=mock_device_session,
-        ):
-            with patch(
-                "network_toolkit.commands.run_simplified.load_config",
-                return_value=sample_config,
-            ):
-                with patch(
-                    "network_toolkit.commands.run_simplified.DeviceResolver"
-                ) as mock_resolver_class:
-                    mock_resolver = MagicMock()
-                    mock_resolver.is_device.return_value = True
-                    mock_resolver_class.return_value = mock_resolver
-
-                    with patch(
-                        "network_toolkit.commands.run_simplified.SequenceManager"
-                    ) as mock_sm_class:
-                        mock_sm = MagicMock()
-                        mock_sm.exists.return_value = False  # Not a sequence
-                        mock_sm_class.return_value = mock_sm
-
-                        with patch(
-                            "network_toolkit.commands.run_simplified.ResultsManager"
-                        ) as mock_rm_class:
-                            mock_rm = MagicMock()
-                            mock_rm_class.return_value = mock_rm
-
-                            executor = RunExecutor(
-                                config=sample_config,
-                                resolver=mock_resolver,
-                                sequence_manager=mock_sm,
-                                results_manager=mock_rm,
-                            )
-
-                            result, _ = executor.execute_command_on_device(
-                                "test_device", "/system/identity/print"
-                            )
-                            assert result == "device output"
-
-    def test_error_handling_scenarios(self, sample_config: NetworkConfig) -> None:
-        """Test various error handling scenarios."""
-        mock_dependencies = {
-            "config": sample_config,
-            "resolver": MagicMock(),
-            "sequence_manager": MagicMock(),
-            "results_manager": MagicMock(),
-        }
-
-        executor = RunExecutor(
-            config=mock_dependencies["config"],
-            resolver=mock_dependencies["resolver"],
-            sequence_manager=mock_dependencies["sequence_manager"],
-            results_manager=mock_dependencies["results_manager"],
-        )
-
-        # Test different error scenarios
-        error_scenarios = [
-            DeviceConnectionError("Connection failed"),
-            DeviceExecutionError("Command failed"),
-        ]
-
-        for error in error_scenarios:
-            with patch(
-                "network_toolkit.commands.run_simplified.DeviceSession"
-            ) as mock_session_class:
-                # Mock the context manager to raise exception on __enter__
-                mock_session = MagicMock()
-                mock_session.__enter__.side_effect = error
-                mock_session_class.return_value = mock_session
-
-                # Should return empty string result and error message
-                result, error_msg = executor.execute_command_on_device(
-                    "test_device", "/system/identity/print"
-                )
-                assert result == ""
-                assert error_msg is not None
-                assert "error" in error_msg.lower()
-
-    def test_sequence_execution_flow(self, sample_config: NetworkConfig) -> None:
-        """Test sequence execution with mocked dependencies."""
-        mock_sequence_manager = MagicMock()
-        mock_sequence_manager.exists.return_value = True
-        mock_sequence_manager.resolve.return_value = ["cmd1", "cmd2", "cmd3"]
-
-        mock_dependencies = {
-            "config": sample_config,
-            "resolver": MagicMock(),
-            "sequence_manager": mock_sequence_manager,
-            "results_manager": MagicMock(),
-        }
-
-        executor = RunExecutor(
-            config=mock_dependencies["config"],
-            resolver=mock_dependencies["resolver"],
-            sequence_manager=mock_dependencies["sequence_manager"],
-            results_manager=mock_dependencies["results_manager"],
-        )
-
-        mock_device_session = MagicMock()
-        mock_device_session.__enter__.return_value = mock_device_session
-        mock_device_session.__exit__.return_value = None
-        mock_device_session.execute_commands.return_value = {
-            "cmd1": "result1",
-            "cmd2": "result2",
-            "cmd3": "result3",
-        }
-
-        with patch(
-            "network_toolkit.commands.run_simplified.DeviceSession",
-            return_value=mock_device_session,
-        ):
-            results, error = executor.execute_sequence_on_device(
-                "test_device", "test_sequence"
-            )
-
-            assert results is not None
-            if results:
-                assert len(results) == 3
-                assert "cmd1" in results
-                assert "cmd2" in results
-                assert "cmd3" in results
-            assert error is None
-
-    def test_output_format_handling(self, sample_config: NetworkConfig) -> None:
-        """Test different output format handling."""
-        mock_dependencies = {
-            "config": sample_config,
-            "resolver": MagicMock(),
-            "sequence_manager": MagicMock(),
-            "results_manager": MagicMock(),
-        }
-
-        # Test each output format
-        for output_format in [OutputFormat.NORMAL, OutputFormat.JSON, OutputFormat.RAW]:
-            executor = RunExecutor(
-                config=mock_dependencies["config"],
-                resolver=mock_dependencies["resolver"],
-                sequence_manager=mock_dependencies["sequence_manager"],
-                results_manager=mock_dependencies["results_manager"],
-                output_format=output_format,
-            )
-
-            with patch(
-                "network_toolkit.commands.run_simplified.console.print"
-            ) as mock_console_print:
-                with patch("builtins.print") as mock_builtin_print:
-                    with patch("sys.stdout.write") as mock_stdout_write:
-                        executor.print_result(
-                            "test_device", "test_command", "test_output"
-                        )
-
-                        # Verify some form of output was generated
-                        assert (
-                            mock_console_print.called
-                            or mock_builtin_print.called
-                            or mock_stdout_write.called
-                        )
-
-    def test_execute_command_with_verbose_error_details(
-        self, sample_config: NetworkConfig
-    ) -> None:
-        """Test command execution with verbose error details."""
-        mock_dependencies = {
-            "config": sample_config,
-            "resolver": MagicMock(),
-            "sequence_manager": MagicMock(),
-            "results_manager": MagicMock(),
-        }
-
-        executor = RunExecutor(
-            config=mock_dependencies["config"],
-            resolver=mock_dependencies["resolver"],
-            sequence_manager=mock_dependencies["sequence_manager"],
-            results_manager=mock_dependencies["results_manager"],
-            verbose=True,
-        )
-
-        error = DeviceConnectionError("Connection failed")
-        error.details = {"host": "192.168.1.1", "port": 22}
-
-        with patch(
-            "network_toolkit.commands.run_simplified.DeviceSession"
-        ) as mock_session_class:
-            mock_session_class.side_effect = error
-
-            result, error_msg = executor.execute_command_on_device(
-                "test_device", "/system/identity/print"
-            )
-
-            assert result == ""
-            assert error_msg is not None
-            assert "Connection failed" in error_msg
-            assert "Details:" in error_msg
-
-    def test_execute_sequence_with_verbose_error_details(
-        self, sample_config: NetworkConfig
-    ) -> None:
-        """Test sequence execution with verbose error details."""
-        mock_dependencies = {
-            "config": sample_config,
-            "resolver": MagicMock(),
-            "sequence_manager": MagicMock(),
-            "results_manager": MagicMock(),
-        }
-
-        executor = RunExecutor(
-            config=mock_dependencies["config"],
-            resolver=mock_dependencies["resolver"],
-            sequence_manager=mock_dependencies["sequence_manager"],
-            results_manager=mock_dependencies["results_manager"],
-            verbose=True,
-        )
-
-        error = DeviceExecutionError("Command execution failed")
-        error.details = {"command": "/system/identity/print", "exit_code": 1}
-
-        with patch(
-            "network_toolkit.commands.run_simplified.DeviceSession"
-        ) as mock_session_class:
-            mock_session_class.side_effect = error
-
-            result, error_msg = executor.execute_sequence_on_device(
-                "test_device", "test_sequence"
-            )
-
-            assert result is None
-            assert error_msg is not None
-            assert "Command execution failed" in error_msg
-            assert "Details:" in error_msg
-
-    def test_execute_command_unexpected_error(
-        self, sample_config: NetworkConfig
-    ) -> None:
-        """Test command execution with unexpected error."""
-        mock_dependencies = {
-            "config": sample_config,
-            "resolver": MagicMock(),
-            "sequence_manager": MagicMock(),
-            "results_manager": MagicMock(),
-        }
-
-        executor = RunExecutor(
-            config=mock_dependencies["config"],
-            resolver=mock_dependencies["resolver"],
-            sequence_manager=mock_dependencies["sequence_manager"],
-            results_manager=mock_dependencies["results_manager"],
-        )
-
-        with patch(
-            "network_toolkit.commands.run_simplified.DeviceSession"
-        ) as mock_session_class:
-            mock_session_class.side_effect = ValueError("Unexpected error")
-
-            result, error_msg = executor.execute_command_on_device(
-                "test_device", "/system/identity/print"
-            )
-
-            assert result == ""
-            assert error_msg is not None
-            assert "Unexpected error" in error_msg
-
-    def test_execute_sequence_unexpected_error(
-        self, sample_config: NetworkConfig
-    ) -> None:
-        """Test sequence execution with unexpected error."""
-        mock_dependencies = {
-            "config": sample_config,
-            "resolver": MagicMock(),
-            "sequence_manager": MagicMock(),
-            "results_manager": MagicMock(),
-        }
-
-        executor = RunExecutor(
-            config=mock_dependencies["config"],
-            resolver=mock_dependencies["resolver"],
-            sequence_manager=mock_dependencies["sequence_manager"],
-            results_manager=mock_dependencies["results_manager"],
-        )
-
-        with patch(
-            "network_toolkit.commands.run_simplified.DeviceSession"
-        ) as mock_session_class:
-            mock_session_class.side_effect = RuntimeError("Runtime error")
-
-            result, error_msg = executor.execute_sequence_on_device(
-                "test_device", "test_sequence"
-            )
-
-            assert result is None
-            assert error_msg is not None
-            assert "Runtime error" in error_msg
-
-    def test_print_result_json_format(self, sample_config: NetworkConfig) -> None:
-        """Test result printing in JSON format."""
-        mock_dependencies = {
-            "config": sample_config,
-            "resolver": MagicMock(),
-            "sequence_manager": MagicMock(),
-            "results_manager": MagicMock(),
-        }
-
-        executor = RunExecutor(
-            config=mock_dependencies["config"],
-            resolver=mock_dependencies["resolver"],
-            sequence_manager=mock_dependencies["sequence_manager"],
-            results_manager=mock_dependencies["results_manager"],
-            output_format=OutputFormat.JSON,
-        )
-
-        with patch("sys.stdout.write") as mock_stdout:
-            executor.print_result("test_device", "test_command", "test_output")
-
-            mock_stdout.assert_called()
-            # Check that JSON was written
-            written_data = mock_stdout.call_args[0][0]
-            assert "test_device" in written_data
-            assert "test_command" in written_data
-            assert "test_output" in written_data
-
-    def test_print_result_raw_format(self, sample_config: NetworkConfig) -> None:
-        """Test result printing in RAW format."""
-        mock_dependencies = {
-            "config": sample_config,
-            "resolver": MagicMock(),
-            "sequence_manager": MagicMock(),
-            "results_manager": MagicMock(),
-        }
-
-        executor = RunExecutor(
-            config=mock_dependencies["config"],
-            resolver=mock_dependencies["resolver"],
-            sequence_manager=mock_dependencies["sequence_manager"],
-            results_manager=mock_dependencies["results_manager"],
-            output_format=OutputFormat.RAW,
-        )
-
-        with patch("sys.stdout.write") as mock_stdout:
-            executor.print_result("test_device", "test_command", "test_output")
-
-            # Should be called multiple times for device/cmd line and output
-            assert mock_stdout.call_count >= 2
-
-    def test_print_sequence_results_json_format(
-        self, sample_config: NetworkConfig
-    ) -> None:
-        """Test sequence results printing in JSON format."""
-        mock_dependencies = {
-            "config": sample_config,
-            "resolver": MagicMock(),
-            "sequence_manager": MagicMock(),
-            "results_manager": MagicMock(),
-        }
-
-        executor = RunExecutor(
-            config=mock_dependencies["config"],
-            resolver=mock_dependencies["resolver"],
-            sequence_manager=mock_dependencies["sequence_manager"],
-            results_manager=mock_dependencies["results_manager"],
-            output_format=OutputFormat.JSON,
-        )
-
-        results = {"cmd1": "output1", "cmd2": "output2"}
-
-        with patch("sys.stdout.write") as mock_stdout:
-            executor.print_sequence_results("test_device", "test_sequence", results)
-
-            # Should be called for each command in the sequence
-            assert mock_stdout.call_count >= len(results)
-
-    def test_print_sequence_results_raw_format(
-        self, sample_config: NetworkConfig
-    ) -> None:
-        """Test sequence results printing in RAW format."""
-        mock_dependencies = {
-            "config": sample_config,
-            "resolver": MagicMock(),
-            "sequence_manager": MagicMock(),
-            "results_manager": MagicMock(),
-        }
-
-        executor = RunExecutor(
-            config=mock_dependencies["config"],
-            resolver=mock_dependencies["resolver"],
-            sequence_manager=mock_dependencies["sequence_manager"],
-            results_manager=mock_dependencies["results_manager"],
-            output_format=OutputFormat.RAW,
-        )
-
-        results = {"cmd1": "output1", "cmd2": "output2"}
-
-        with patch("sys.stdout.write") as mock_stdout:
-            executor.print_sequence_results("test_device", "test_sequence", results)
-
-            # Should be called multiple times for each command
-            assert mock_stdout.call_count >= len(results) * 2
-
-
-class TestCreateSimpleRunCommand:
-    """Test the create_simple_run_command function and its integration."""
-
-    @patch("network_toolkit.commands.run_simplified.load_config")
-    @patch("network_toolkit.commands.run_simplified.DeviceResolver")
-    @patch("network_toolkit.commands.run_simplified.SequenceManager")
-    @patch("network_toolkit.commands.run_simplified.ResultsManager")
-    def test_run_command_with_unknown_targets(
-        self,
-        mock_results_manager: MagicMock,
-        mock_sequence_manager: MagicMock,
-        mock_device_resolver: MagicMock,
-        mock_load_config: MagicMock,
-    ) -> None:
-        """Test run command with unknown targets."""
-        # Setup mocks
-        mock_config = MagicMock()
-        mock_load_config.return_value = mock_config
-
-        mock_resolver = MagicMock()
-        mock_resolver.resolve_targets.return_value = ([], ["unknown_device"])
-        mock_device_resolver.return_value = mock_resolver
-
-        run_func = create_simple_run_command()
-
-        # Don't mock print_error since we want it to actually raise SystemExit
-        with pytest.raises(SystemExit) as excinfo:
-            run_func("unknown_device", "test_command")
-
-        assert excinfo.value.code == 1
-
-    @patch("network_toolkit.commands.run_simplified.load_config")
-    @patch("network_toolkit.commands.run_simplified.DeviceResolver")
-    @patch("network_toolkit.commands.run_simplified.SequenceManager")
-    @patch("network_toolkit.commands.run_simplified.ResultsManager")
-    @patch("network_toolkit.commands.run_simplified.DeviceSession")
-    def test_run_command_success_single_device(
-        self,
-        mock_device_session: MagicMock,
-        mock_results_manager: MagicMock,
-        mock_sequence_manager: MagicMock,
-        mock_device_resolver: MagicMock,
-        mock_load_config: MagicMock,
-    ) -> None:
-        """Test successful run command on single device."""
-        # Setup mocks
-        mock_config = MagicMock()
-        mock_load_config.return_value = mock_config
-
-        mock_resolver = MagicMock()
-        mock_resolver.resolve_targets.return_value = (["test_device"], [])
-        mock_device_resolver.return_value = mock_resolver
-
-        mock_sm = MagicMock()
-        mock_sm.exists.return_value = False  # Not a sequence
-        mock_sequence_manager.return_value = mock_sm
-
-        mock_rm = MagicMock()
-        mock_results_manager.return_value = mock_rm
-
-        # Setup device session
-        mock_session = MagicMock()
-        mock_session.__enter__.return_value = mock_session
-        mock_session.execute_command.return_value = "command output"
-        mock_device_session.return_value = mock_session
-
-        run_func = create_simple_run_command()
-
-        # Test successful execution - no print_success is called in normal flow
-        run_func("test_device", "test_command")
-
-        # Verify the command was executed
-        mock_session.execute_command.assert_called_once_with("test_command")
-
-    @patch("network_toolkit.commands.run_simplified.load_config")
-    @patch("network_toolkit.commands.run_simplified.DeviceResolver")
-    @patch("network_toolkit.commands.run_simplified.SequenceManager")
-    @patch("network_toolkit.commands.run_simplified.ResultsManager")
-    @patch("network_toolkit.commands.run_simplified.DeviceSession")
-    def test_run_sequence_success_single_device(
-        self,
-        mock_device_session: MagicMock,
-        mock_results_manager: MagicMock,
-        mock_sequence_manager: MagicMock,
-        mock_device_resolver: MagicMock,
-        mock_load_config: MagicMock,
-    ) -> None:
-        """Test successful run sequence on single device."""
-        # Setup mocks
-        mock_config = MagicMock()
-        mock_load_config.return_value = mock_config
-
-        mock_resolver = MagicMock()
-        mock_resolver.resolve_targets.return_value = (["test_device"], [])
-        mock_device_resolver.return_value = mock_resolver
-
-        mock_sm = MagicMock()
-        mock_sm.exists.return_value = True  # Is a sequence
-        mock_sm.resolve.return_value = ["cmd1", "cmd2"]
-        mock_sequence_manager.return_value = mock_sm
-
-        mock_rm = MagicMock()
-        mock_results_manager.return_value = mock_rm
-
-        # Setup device session
-        mock_session = MagicMock()
-        mock_session.__enter__.return_value = mock_session
-        mock_session.execute_command.side_effect = ["output1", "output2"]
-        mock_device_session.return_value = mock_session
-
-        run_func = create_simple_run_command()
-
-        # Test successful execution - no print_success is called in normal flow
-        run_func("test_device", "test_sequence")
-
-        # Verify the sequence was executed
-        mock_sm.exists.assert_called_once_with("test_sequence")
-
-    @patch("network_toolkit.commands.run_simplified.load_config")
-    def test_run_command_config_error(self, mock_load_config: MagicMock) -> None:
-        """Test run command with configuration error."""
-        mock_load_config.side_effect = Exception("Config error")
-
-        run_func = create_simple_run_command()
-
-        with patch(
-            "network_toolkit.commands.run_simplified.print_error"
-        ) as mock_print_error:
-            with pytest.raises(typer.Exit) as excinfo:
-                run_func("test_device", "test_command")
-=======
->>>>>>> 9954cc5f
 
 pytest.skip(
     "run_simplified was removed; tests are intentionally skipped.",
