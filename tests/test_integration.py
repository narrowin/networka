# SPDX-FileCopyrightText: 2025-present Network Team <network@company.com>
#
# SPDX-License-Identifier: MIT
"""Integration tests for the complete toolkit."""

from __future__ import annotations

import subprocess
import sys
from pathlib import Path
from unittest.mock import MagicMock, patch

import pytest


class TestCLIIntegration:
    """Integration tests for CLI functionality."""

    def test_help_command_via_subprocess(self) -> None:
        """Test CLI help via subprocess."""
        # Test the CLI as it would be run by a user
        result = subprocess.run(
            [sys.executable, "-m", "network_toolkit", "--help"],
            check=False,
            capture_output=True,
            text=True,
            cwd=Path(__file__).parent.parent,
            timeout=30,
        )

        # Should succeed
        assert result.returncode == 0
        # Should contain help text
        assert (
            "Network" in result.stdout
            or "nw" in result.stdout
            or "Network" in result.stderr
            or "nw" in result.stderr
        )

    def test_list_devices_with_config(self, config_file: Path) -> None:
        """Test list-devices command with a real config file."""
        result = subprocess.run(
            [
                sys.executable,
                "-m",
                "network_toolkit.cli",
                "--config",
                str(config_file),
                "list-devices",
            ],
            check=False,
            capture_output=True,
            text=True,
            cwd=Path(__file__).parent.parent,
            timeout=30,
        )

        # Should succeed or fail gracefully
        assert result.returncode in [0, 1]

    def test_info_command_with_config(self, config_file: Path) -> None:
        """Test info command with a real config file."""
        result = subprocess.run(
            [
                sys.executable,
                "-m",
                "network_toolkit.cli",
                "--config",
                str(config_file),
                "info",
                "test_device1",
            ],
            check=False,
            capture_output=True,
            text=True,
            cwd=Path(__file__).parent.parent,
            timeout=30,
        )

        # Should succeed or fail gracefully
        assert result.returncode in [0, 1]

    def test_invalid_command(self) -> None:
        """Test CLI with invalid command."""
        result = subprocess.run(
            [sys.executable, "-m", "network_toolkit", "invalid-command"],
            check=False,
            capture_output=True,
            text=True,
            cwd=Path(__file__).parent.parent,
            timeout=30,
        )

        # Should fail with non-zero exit code
        assert result.returncode != 0

    def test_missing_config_file(self) -> None:
        """Test CLI with missing config file."""
        result = subprocess.run(
            [
                sys.executable,
                "-m",
                "network_toolkit",
                "--config",
                "/nonexistent/config.yml",
                "list-devices",
            ],
            check=False,
            capture_output=True,
            text=True,
            cwd=Path(__file__).parent.parent,
            timeout=30,
        )

        # Should fail with non-zero exit code
        assert result.returncode != 0


class TestConfigurationIntegration:
    """Integration tests for configuration loading."""

    def test_load_real_config_file(self, config_file: Path) -> None:
        """Test loading a real configuration file."""
        try:
            from network_toolkit.config import load_config

            config = load_config(config_file)
            assert config is not None
            assert config.devices is not None
            assert "test_device1" in config.devices
        except ImportError:
            # Dependencies not available, skip test
            pytest.skip("network_toolkit not importable")

    def test_config_validation(self, temp_dir: Path) -> None:
        """Test configuration validation with various inputs."""
        try:
            from network_toolkit.config import NetworkConfig

            # Test with minimal valid config
            config_data = {"devices": {"test": {"host": "192.168.1.1"}}}
            config = NetworkConfig(**config_data)
            assert config.devices is not None
            assert "test" in config.devices

        except ImportError:
            pytest.skip("network_toolkit not importable")


class TestModuleStructure:
    """Test that the module structure is correct."""

    def test_main_modules_importable(self) -> None:
        """Test that main modules can be imported."""
        modules_to_test = [
            "network_toolkit",
            "network_toolkit.config",
            "network_toolkit.exceptions",
            "network_toolkit.cli",
            "network_toolkit.device",
        ]

        importable_modules = []
        for module in modules_to_test:
            try:
                __import__(module)
                importable_modules.append(module)
            except ImportError:
                pass

        # At least some modules should be importable
        assert len(importable_modules) >= 0

    def test_package_structure(self) -> None:
        """Test that package has expected structure."""
        src_dir = Path(__file__).parent.parent / "src" / "network_toolkit"

        # Core module files should exist
        expected_files = [
            "__init__.py",
            "config.py",
            "exceptions.py",
            "cli.py",
            "device.py",
        ]

        existing_files = []
        for file in expected_files:
            if (src_dir / file).exists():
                existing_files.append(file)

        # Most files should exist
        assert len(existing_files) >= 3

    def test_pyproject_toml_exists(self) -> None:
        """Test that pyproject.toml exists and has required sections."""
        project_root = Path(__file__).parent.parent
        pyproject_file = project_root / "pyproject.toml"

        assert pyproject_file.exists()

        content = pyproject_file.read_text()
        assert "[project]" in content
        assert "network-toolkit" in content or "network_toolkit" in content

    def test_config_example_exists(self) -> None:
        """Test that example config structure exists."""
        project_root = Path(__file__).parent.parent

        # Check for new modular config structure
        config_dir = project_root / "config"
        if config_dir.exists():
            # Check main config file
            main_config = config_dir / "config.yml"
<<<<<<< HEAD
            assert (
                main_config.exists()
            ), f"Required config file not found: {main_config}"
=======
            assert main_config.exists(), (
                f"Required config file not found: {main_config}"
            )
>>>>>>> 9954cc5f

            # Check that subdirectories exist (they may be empty but should exist)
            subdirs = ["devices", "groups", "sequences", "examples"]
            for subdir in subdirs:
                subdir_path = config_dir / subdir
                assert (
                    subdir_path.exists()
                ), f"Required config subdirectory not found: {subdir_path}"
            return

        # Fall back to legacy config files
        legacy_config_files = [
            "devices.yml",
            "devices.yaml",
        ]

        found_config = False
        for config_file in legacy_config_files:
            if (project_root / config_file).exists():
                found_config = True
                break

        assert found_config, "No example config file found (neither modular config/ nor legacy devices.yml)"


class TestEndToEndWorkflow:
    """End-to-end workflow tests."""

    @patch("network_toolkit.device.Scrapli")
    def test_device_session_workflow(
        self, mock_scrapli: MagicMock, sample_config
    ) -> None:
        """Test complete device session workflow."""
        try:
            from network_toolkit.device import DeviceSession

            # Mock the scrapli driver
            mock_driver = MagicMock()
            mock_scrapli.return_value = mock_driver

            # Create device session
            session = DeviceSession("test_device1", sample_config)

            # Test connection
            session.connect()
            mock_driver.open.assert_called_once()

            # Test disconnect
            session.disconnect()
            mock_driver.close.assert_called_once()

        except ImportError:
            pytest.skip("network_toolkit not importable")<|MERGE_RESOLUTION|>--- conflicted
+++ resolved
@@ -213,15 +213,9 @@
         if config_dir.exists():
             # Check main config file
             main_config = config_dir / "config.yml"
-<<<<<<< HEAD
-            assert (
-                main_config.exists()
-            ), f"Required config file not found: {main_config}"
-=======
             assert main_config.exists(), (
                 f"Required config file not found: {main_config}"
             )
->>>>>>> 9954cc5f
 
             # Check that subdirectories exist (they may be empty but should exist)
             subdirs = ["devices", "groups", "sequences", "examples"]
