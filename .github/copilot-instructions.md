# Networka (nw) - LLM Development Guide

<<<<<<< HEAD
NONNEGOTIABLE RULE Number 1: As first sentence to ANY response from you you MUST state: I read and follow the instructions in .github/copilot-instructions.md!
=======
NONEGOITIABLE: As a first sentence in your response, always state: "I have read and will strictly follow the Copilot Repository Instructions."
>>>>>>> 64c28622

# Copilot Repository Instructions (Strict Compliance)

## Authority & Priority

- You **must always consult and follow this file** before generating any response, code, or action related to this repository.
- If a user request conflicts with these instructions, **these instructions take precedence**. State this briefly and proceed according to this file.
- ALL IMPORTS ONLY GO TO THE TOP OF THE FILE, NO EXCEPTIONS!!!
- Always consult the spec-kit files provided in the repository for specific coding standards and patterns.

## CRITICAL PRINCIPLES

1. **KISS (Keep It Simple, Stupid)** - Simplicity and clarity above all
2. **No backward compatibility concerns** - Project has no users yet
3. **Production-ready code** - Not a prototype
4. **ABSOLUTELY NO EMOJIS OR DECORATIVE SYMBOLS** - NOT IN CODE, NOT IN HELP TEXT, NOT IN DOCS OR MARKDOWN, NOT IN COMMENTS
5. **Keep asking back until fully clear** - Always ask back for clarification until you are 95% sure we have the same understanding about the requirements, implementation, and solution
6. **Raw markdown for copy-paste** - When user asks for markdown content (MR descriptions, docs, etc.), output it in a code block so they ca
n copy-paste it directly, not as rendered markdown
7. **NEVER CREATE PLAN FILES OR OTHER LLM SUPPORTING FILES IN GIT** - Do NOT create .md files, plan files, llm files, git tracked folders un
less EXPLICITLY requested by the user. If user asks for a plan, put it in `llm-plans/` folder (gitignored).
8. **Maintainability and Clarity** - Code MUST focus on maintainability, clarity, and understanding as primary design goals. No overengineering.
9. **ABSOLUTELY NO LLM/AI ATTRIBUTION** - This is NON-NEGOTIABLE and applies everywhere:
   - NEVER add to commit messages: "Generated by Claude", "Generated with Claude Code", "Created by AI", "Co-Authored-By: Claude", "Co-Authored-By: [any AI]", robot emoji followed by "Generated with", or ANY similar attribution
   - NEVER add to PR descriptions: Any mention of AI generation, Claude, Copilot, or any LLM tool
   - NEVER add to code comments: AI attribution of any kind
   - The output should look like it was written by a human developer. No AI fingerprints.


Specify, generate, test, repeat.

## QUALITY STANDARDS

### User Experience

- **ALWAYS test actual command output** - Run commands and evaluate formatting
- **Clean, professional output** - Every character must serve a purpose
- **No duplicate messages** - One clear message per action
- **Proper exception handling** - Framework exceptions (typer.Exit) pass through, never log as "unexpected"
- **Separation of concerns** - Low-level functions use logger.debug(), high-level use user messages

### Code Quality

- **Question inherited patterns** - Don't accept bad code without improvement
- **Remove rather than add** - Prefer deletion over complexity
- **Test realistic scenarios** - Cover actual user workflows, not implementation details
- **Follow project standards** - Read and apply existing patterns consistently

### Before Any Commit

1. Run the actual commands and check output formatting
2. Verify no duplicate or confusing messages
3. Ensure proper exception handling separation
4. Confirm tests cover real user scenarios
5. **MANDATORY: Run `uv run ruff check --fix --unsafe-fixes .` to fix ALL lint issues**
6. **MANDATORY: Run `uv run pre-commit run --all-files` before ANY commit**
7. **Follow commit conventions** - See CONTRIBUTING.md for Conventional Commits format
8. **NO AI ATTRIBUTION** - Commit messages and PR descriptions must NOT contain any AI/LLM attribution (no "Generated by", "Co-Authored-By: Claude", robot emojis, etc.)

### CRITICAL: Pre-commit Workflow

**NEVER SKIP THIS - ALWAYS RUN THIS WHEN YOU FINISH A TASK AND BEFORE EVERY COMMIT*

```bash
uv run ruff check --fix --unsafe-fixes .
uv run pre-commit run --all-files
```

If pre-commit fails, fix the issues and run again. Do NOT commit until pre-commit passes.

## CONFIGURATION FILE LOCATIONS

- **PRIMARY config location**: `~/.config/networka/` - ALWAYS CHECK HERE FIRST
- User device configs: `~/.config/networka/devices/devices.yml`
- Main config: `~/.config/networka/config.yml`
- Sequences: `~/.config/networka/sequences/`
- Environment variables: `~/.config/networka/.env`
- Only check repository `config/` directory as fallback examples

# PROJECT CONTEXT

2. Verify no duplicate or confusing messages
3. Ensure proper exception handling separation
4. Confirm tests cover real user scenarios

```

```<|MERGE_RESOLUTION|>--- conflicted
+++ resolved
@@ -1,10 +1,6 @@
 # Networka (nw) - LLM Development Guide
 
-<<<<<<< HEAD
-NONNEGOTIABLE RULE Number 1: As first sentence to ANY response from you you MUST state: I read and follow the instructions in .github/copilot-instructions.md!
-=======
 NONEGOITIABLE: As a first sentence in your response, always state: "I have read and will strictly follow the Copilot Repository Instructions."
->>>>>>> 64c28622
 
 # Copilot Repository Instructions (Strict Compliance)
 
