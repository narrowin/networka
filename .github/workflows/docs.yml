--- conflicted
+++ resolved
@@ -50,23 +50,18 @@
           fi
           echo "Asset link validation passed"
 
+      - name: Generate platform documentation
+        run: uv run python scripts/generate_platform_docs.py
+
       - name: Build documentation
         run: uv run mkdocs build --strict --verbose
 
-<<<<<<< HEAD
-      - name: Generate platform documentation
-        run: uv run python scripts/generate_platform_docs.py
-
-      - name: Build site
-        run: uv run mkdocs build --strict
-=======
       - name: Check build output
         run: |
           echo "Build output:"
           ls -lah site/
           echo "Total size:"
           du -sh site/
->>>>>>> 64c28622
 
       - name: Upload artifact
         uses: actions/upload-pages-artifact@v4
