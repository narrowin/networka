# Multi-Vendor Support Documentation

## Overview

The Network Toolkit now supports multiple network vendors through a flexible, vendor-specific command sequence architecture. This allows you to manage devices from different vendors using their native command syntax while maintaining a unified interface.

## CLI Commands for Platform Information

Query platform support directly from the command line:

```bash
# List all supported platforms
nw platforms list

# Filter by status
nw platforms list --status implemented
nw platforms list --status planned
nw platforms list --status sequences_only

# Filter by vendor
nw platforms list --vendor cisco
nw platforms list --vendor mikrotik

# Filter by capability
nw platforms list --capability firmware_upgrade
nw platforms list --capability config_backup

# Get detailed info about a specific platform
nw platforms info mikrotik_routeros
nw platforms info cisco_ios
```

## Supported Vendors

<!-- AUTO-GENERATED: Do not edit this section manually -->
<!-- Generated from src/network_toolkit/platforms/registry.py -->
<!-- Run: uv run python scripts/generate_platform_docs.py -->

--8<-- "docs/.generated/platform_support_table.md"

### Extensibility

The architecture is designed to easily support additional vendors by:

1. Adding new vendor sequence directories
2. Creating vendor-specific command mappings
3. Updating the platform configuration

## Architecture

### Vendor-Specific Sequences

Sequences are organized by vendor platform following Scrapli naming conventions:

```text
config/sequences/
├── mikrotik_routeros/
│   └── common.yml
├── cisco_iosxe/
│   └── common.yml
├── cisco_nxos/
│   └── common.yml
├── arista_eos/
│   └── common.yml
└── juniper_junos/
  └── common.yml
```

### Sequence Resolution Order

When executing a sequence, the toolkit resolves commands in this priority order:

1. **Custom user sequences** (`sequences/custom/*.yml` in the user config directory)
2. **User-defined vendor sequences** (`sequences/<vendor>/*.yml` in the user config directory)
3. **Repository/vendor sequences** shipped with the project (`config/sequences/<vendor>/*.yml`)
4. **Built-in sequences** packaged with Networka (`src/network_toolkit/builtin_sequences`)
5. **Device-specific overrides** defined directly on a device entry

If a sequence name is defined at multiple levels, the higher level overrides the lower ones. The legacy `config.vendor_sequences` entries remain a fallback only when no higher-precedence definition exists.

### Device Configuration

Each device must specify its vendor type:

```yaml
devices:
  mikrotik-switch:
    host: "10.0.1.10"
    device_type: "mikrotik_routeros" # Determines which sequences to use
    # ... other config

  cisco-switch:
    host: "10.0.1.20"
    device_type: "cisco_iosxe" # Uses Cisco IOS-XE sequences
    # ... other config
```

## Command Sequences

### Common Sequences Across Vendors

All vendors ship with a core set of sequence names implemented with vendor-appropriate commands:

- `system_info` - Complete system information gathering
- `health_check` - Basic health monitoring
- `interface_status` - Detailed interface information
- `routing_info` - Routing-related status
- `security_audit` - Security configuration review
- `backup_config` / `backup` - Configuration and diagnostic capture

### Vendor-Specific Command Examples

#### MikroTik RouterOS

```yaml
system_info:
  commands:
    - "/system/identity/print"
    - "/system/resource/print"
    - "/system/routerboard/print"
```

#### Cisco IOS-XE

```yaml
system_info:
  commands:
    - "show version"
    - "show inventory"
    - "show environment all"
```

#### Arista EOS

```yaml
system_info:
  commands:
    - "show version"
    - "show inventory"
    - "show environment"
```

## Configuration

### Platform Configuration

The `sequences.yml` file defines vendor platform mappings:

```yaml
vendor_platforms:
  mikrotik_routeros:
    description: "MikroTik RouterOS devices"
    sequence_path: "sequences/mikrotik_routeros"
    default_files: ["common.yml"]

  cisco_iosxe:
    description: "Cisco IOS-XE devices"
    sequence_path: "sequences/cisco_iosxe"
    default_files: ["common.yml"]
```

### Device Groups by Vendor

You can create vendor-specific device groups:

```yaml
groups:
  cisco_devices:
    description: "All Cisco devices (IOS-XE and NX-OS)"
    match_tags:
      - "cisco"

  mikrotik_devices:
    description: "All MikroTik devices"
    match_tags:
      - "mikrotik"
```

## Usage Examples

### Running Vendor-Specific Sequences

```bash
# Run system_info on a MikroTik device (uses MikroTik commands)
nw run sw-mikrotik system_info

# Run system_info on a Cisco device (uses Cisco commands)
nw run sw-cisco system_info

# Run on a group with mixed vendors (automatically uses correct commands)
nw run all_switches health_check
```

### Listing Sequences by Vendor

```bash
# List all sequences for all vendors
nw list sequences

# List sequences for a specific vendor
nw list sequences --vendor mikrotik_routeros

# List sequences by category
nw list sequences --category monitoring

# Verbose output with command details
nw list sequences --vendor cisco_iosxe --verbose
```

### Managing Multi-Vendor Groups

```bash
# List devices by vendor
nw list devices | grep cisco
nw list devices | grep mikrotik

# Run operations on vendor-specific groups
nw run cisco_devices health_check
nw run mikrotik_devices system_info
```

## Adding New Vendors

### Step 1: Create Vendor Directory

```bash
mkdir -p config/sequences/new_vendor
```

### Step 2: Create Sequence File

Create `config/sequences/new_vendor/common.yml`:

```yaml
sequences:
  system_info:
    description: "System information for New Vendor"
    category: "information"
    timeout: 60
    commands:
      - "show system"
      - "show version"
      # ... vendor-specific commands
```

### Step 3: Update Platform Configuration

Add to `sequences.yml`:

```yaml
vendor_platforms:
  new_vendor:
    description: "New Vendor devices"
    sequence_path: "sequences/new_vendor"
    default_files: ["common.yml"]
```

### Step 4: Configure Devices

Add devices with the new vendor type:

```yaml
devices:
  new-device:
    device_type: "new_vendor"
    # ... other configuration
```

## Best Practices

### 1. Consistent Sequence Names

Use standardized sequence names across vendors for common operations:

- `system_info`, `health_check`
- `interface_status`, `routing_info`
- `security_audit`, `backup_config`

### 2. Vendor-Specific Categories

Use consistent categories:

- `information` - Data gathering
- `monitoring` - Health checks
- `troubleshooting` - Diagnostic commands
- `security` - Security auditing

### 3. Command Timeouts

Set appropriate timeouts for different vendors:

- Some vendors may need longer timeouts for complex commands
- Consider device performance characteristics

### 4. Error Handling

Different vendors may have different:

- Command syntax variations
- Error message formats
- Connection characteristics

### 5. Testing

Always test new vendor sequences:

```bash
# Test individual commands first
nw run new-device "show version"

# Then test sequences
nw run new-device system_info
```

## Migration from Single-Vendor

### Existing Installations

Legacy single-file `sequences.yml` configurations are no longer supported; use modular sequences/ files.

- Gradual migration path available
- No breaking changes to existing functionality

### Migration Steps

1. Move existing sequences to `sequences/mikrotik_routeros/common.yml`
2. Update `sequences.yml` with vendor platform definitions
3. Add new vendor sequences as needed
4. Update device configurations with explicit `device_type`

## Troubleshooting

### Common Issues

#### Sequence Not Found

```text
Error: Sequence 'system_info' not found for device type
```

**Solution**: Ensure the device's `device_type` matches a configured vendor platform.

#### Wrong Commands Executed

**Issue**: Device receives commands for wrong vendor
**Solution**: Verify `device_type` in device configuration matches actual device vendor.

#### Missing Vendor Sequences

**Issue**: No sequences found for vendor
**Solution**: Check that vendor sequence files exist and are properly formatted.

### Debug Commands

```bash
# Check device configuration
nw info device-name

# List available sequences for device's vendor
nw list sequences --vendor cisco_iosxe

# Test with verbose logging
<<<<<<< HEAD
nw run --verbose device-name system_info
=======
nw run device-name system_info --verbose
>>>>>>> 64c28622
```

## Future Enhancements

### Planned Features

- **Dynamic sequence loading** - Load sequences based on device capabilities
- **Vendor auto-detection** - Automatically detect vendor from device responses
- **Command translation** - Translate common operations between vendor syntaxes
- **Vendor-specific drivers** - Enhanced connection handling per vendor

### Community Contributions

- Submit vendor-specific sequences
- Report vendor compatibility issues
- Contribute new vendor support
- Improve existing command mappings<|MERGE_RESOLUTION|>--- conflicted
+++ resolved
@@ -360,11 +360,7 @@
 nw list sequences --vendor cisco_iosxe
 
 # Test with verbose logging
-<<<<<<< HEAD
-nw run --verbose device-name system_info
-=======
 nw run device-name system_info --verbose
->>>>>>> 64c28622
 ```
 
 ## Future Enhancements
