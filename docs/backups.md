# Backups

Vendor-aware backup commands streamline configuration and system snapshots.

Common commands:

```bash
# Configuration export only
nw backup config device1

# Comprehensive backup (configuration + system data)
nw backup comprehensive device1

# Group operations with options
nw backup comprehensive office_switches --delete-remote
nw backup config device1 --delete-remote
```

Platform behavior:

- MikroTik RouterOS: creates `.rsc` (export) and optionally `.backup` (system)
- Cisco IOS/IOS-XE: collects configuration and system info outputs

Tips:

<<<<<<< HEAD
- Combine with `--store-results` to archive outputs in the results directory.
- Use device groups to back up multiple devices concurrently.
- See vendor pages for platform-specific details.
- Discover which vendors support backup operations in your build:

```bash
nw backup vendors
```
=======
- Use device groups to back up multiple devices concurrently.
- Control remote file cleanup with `--delete-remote/--keep-remote`.
- See vendor pages for platform-specific details.
>>>>>>> 64c28622
<|MERGE_RESOLUTION|>--- conflicted
+++ resolved
@@ -23,17 +23,11 @@
 
 Tips:
 
-<<<<<<< HEAD
-- Combine with `--store-results` to archive outputs in the results directory.
 - Use device groups to back up multiple devices concurrently.
+- Control remote file cleanup with `--delete-remote/--keep-remote`.
 - See vendor pages for platform-specific details.
 - Discover which vendors support backup operations in your build:
 
 ```bash
 nw backup vendors
-```
-=======
-- Use device groups to back up multiple devices concurrently.
-- Control remote file cleanup with `--delete-remote/--keep-remote`.
-- See vendor pages for platform-specific details.
->>>>>>> 64c28622
+```