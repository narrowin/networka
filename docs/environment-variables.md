# Environment Variable Configuration

This document describes how to set up secure credential management using environment variables for the Network Worker.

## Overview

For security best practices, all device credentials have been moved from the `devices.yml` configuration file to environment variables. This prevents sensitive information from being stored in version control.

The Network Worker now supports multiple levels of credential management:
- **Device-specific credentials** - For individual devices
- **Group-level credentials** - For entire device groups
- **Default credentials** - Fallback for all devices

## Required Environment Variables

### Default Credentials

Set these environment variables for the default credentials used by devices that don't have specific overrides:

```bash
export NW_USER_DEFAULT=admin
export NW_PASSWORD_DEFAULT=your_secure_password_here
```

### Device-Specific Credentials (Optional)

You can override credentials for specific devices using the pattern:
- `NW_USER_DEVICENAME` - Username for the specific device
- `NW_PASSWORD_DEVICENAME` - Password for the specific device

Device names should match those in `devices.yml` and will be automatically converted to uppercase with hyphens replaced by underscores.

Examples:
```bash
# For device 'sw-acc1' in devices.yml
export NW_USER_SW_ACC1=admin
export NW_PASSWORD_SW_ACC1=switch1_password

# For device 'sw-acc2' in devices.yml
export NW_USER_SW_ACC2=admin
export NW_PASSWORD_SW_ACC2=switch2_password

# For device 'sw-dist1' in devices.yml
export NW_USER_SW_DIST1=admin
export NW_PASSWORD_SW_DIST1=distribution_password
```

### Group-Level Credentials (New Feature)

You can set credentials for entire device groups using the pattern:
- `NW_USER_GROUPNAME` - Username for all devices in the group
- `NW_PASSWORD_GROUPNAME` - Password for all devices in the group

Group names should match those in `groups.yml`:

```bash
# For group 'access_switches' in groups.yml
export NW_USER_ACCESS_SWITCHES=switch_admin
export NW_PASSWORD_ACCESS_SWITCHES=access_layer_password

# For group 'critical_infrastructure' in groups.yml
export NW_USER_CRITICAL_INFRASTRUCTURE=critical_admin
export NW_PASSWORD_CRITICAL_INFRASTRUCTURE=critical_systems_password
```

## Setup Methods

### Option 1: Environment File (.env) - Recommended

The Network Toolkit automatically loads environment variables from `.env` files, making credential management simple and secure.

1. Copy the example environment file:
   ```bash
   cp .env.example .env
   ```

2. Edit `.env` with your actual credentials:
   ```bash
   nano .env
   ```

3. Run the tool directly - the `.env` file is loaded automatically:
   ```bash
   nw run system_info sw-acc1
   ```

#### .env File Locations

The toolkit automatically looks for `.env` files in the following order (highest to lowest precedence):

1. **Environment Variables** (Highest priority) - Variables already set in your shell
2. **Config Directory** - `.env` file in the same directory as your config files
3. **Current Working Directory** (Lowest priority) - `.env` file in your current directory

This allows for flexible credential management:
- Place `.env` in your project/config directory for project-specific credentials
- Place `.env` in your working directory for global defaults
- Use shell environment variables for runtime overrides

### Option 2: Export in Shell

Add to your `~/.bashrc` or `~/.zshrc`:
```bash
# Network Toolkit Credentials
export NW_USER_DEFAULT=admin
export NW_PASSWORD_DEFAULT=your_secure_password

# Device-specific overrides
export NW_PASSWORD_SW_ACC1=switch1_password
export NW_PASSWORD_SW_ACC2=switch2_password
export NW_PASSWORD_SW_DIST1=distribution_password
```

Then reload your shell:
```bash
source ~/.bashrc
```

### Option 3: Runtime Export

Set variables directly before running commands:
```bash
export NW_USER_DEFAULT=admin
export NW_PASSWORD_DEFAULT=your_password
python -m network_toolkit.cli run system_info sw-acc1
```

## Security Best Practices

1. **Never commit `.env` files**: The `.env` file is already in `.gitignore` - keep it that way
2. **Use strong passwords**: Generate unique, complex passwords for each device
3. **Limit environment access**: Only set these variables in environments where the tool runs
4. **Regular rotation**: Change passwords regularly and update environment variables accordingly
5. **Least privilege**: Create device-specific users with minimal required permissions

## Credential Resolution Order

The toolkit resolves credentials in this priority order:

<<<<<<< HEAD
1. **Interactive credentials** (Highest) - When `--interactive-auth` is used
2. **Device configuration** - Explicitly set credentials in device YAML files (deprecated)
3. **Device-specific environment variables** - `NW_USER_DEVICENAME` and `NW_PASSWORD_DEVICENAME`
4. **Group-level credentials** - From group configuration or `NW_USER_GROUPNAME` and `NW_PASSWORD_GROUPNAME`
5. **Config Directory .env** - `.env` file in the same directory as config files  
6. **Current Working Directory .env** - `.env` file in your current directory
7. **Default environment variables** (Lowest) - `NW_USER_DEFAULT` and `NW_PASSWORD_DEFAULT`

This precedence allows you to:
- Set global defaults with `NW_USER_DEFAULT` and `NW_PASSWORD_DEFAULT`
- Override entire groups with group-level credentials
- Override specific devices with device-specific credentials
- Override everything with interactive authentication
=======
1. **Environment Variables** (Highest) - Variables already set in your shell environment
2. **Config Directory .env** - `.env` file in the same directory as config files  
3. **Current Working Directory .env** - `.env` file in your current directory
4. **Device Configuration** (Deprecated) - Explicitly set credentials in device YAML files
5. If none are found, an error will be raised

This precedence allows you to:
- Set global defaults in your home directory `.env`
- Override with project-specific credentials in config directory `.env`  
- Override again with runtime environment variables for testing
>>>>>>> 6109198d

## Troubleshooting

### "Default username not found in environment or .env file"

<<<<<<< HEAD
This error means `NW_USER_DEFAULT` is not set in any of the credential sources. Set it using one of the methods above.

### "Default password not found in environment or .env file"

This error means `NW_PASSWORD_DEFAULT` is not set in any of the credential sources. Set it using one of the methods above.
=======
This error means `NT_DEFAULT_USER` is not set in any of the credential sources. Set it using one of the methods above.

### "Default password not found in environment or .env file"

This error means `NT_DEFAULT_PASSWORD` is not set in any of the credential sources. Set it using one of the methods above.
>>>>>>> 6109198d

### Device-specific credentials not working

Check that:
1. The environment variable name matches the device name in `devices.yml`
2. Hyphens in device names become underscores in environment variables
3. Device names are converted to uppercase for environment variables
4. The variables are exported in your current shell session
5. Use the new `NW_` prefix, not the old `NT_` prefix

### Group credentials not being applied

Check that:
1. The group name in the environment variable matches exactly the group name in `groups.yml`
2. The device is actually a member of the group (check with `nw list-groups`)
3. Use the correct format: `NW_USER_GROUPNAME` and `NW_PASSWORD_GROUPNAME`
4. Group credentials have lower priority than device-specific credentials

### Verification

You can verify your environment variables are set correctly:
```bash
# Check if default credentials are set
echo "Default user: $NW_USER_DEFAULT"
echo "Default password set: $(if [ -n "$NW_PASSWORD_DEFAULT" ]; then echo "Yes"; else echo "No"; fi)"

# Check device-specific credentials
echo "SW-ACC1 user: $NW_USER_SW_ACC1"
echo "SW-ACC1 password set: $(if [ -n "$NW_PASSWORD_SW_ACC1" ]; then echo "Yes"; else echo "No"; fi)"

# Check group credentials
echo "Access switches user: $NW_USER_ACCESS_SWITCHES"
echo "Access switches password set: $(if [ -n "$NW_PASSWORD_ACCESS_SWITCHES" ]; then echo "Yes"; else echo "No"; fi)"
```

## Migration from Old Configuration

If you have an existing `devices.yml` with hardcoded credentials:

1. Extract all `user` and `password` values from the file
2. Set them as environment variables using the patterns above
3. Remove or comment out the `user` and `password` lines from `devices.yml`
4. Test the configuration to ensure devices can still connect

The updated configuration will automatically fall back to environment variables when device-specific credentials are not found in the YAML file.<|MERGE_RESOLUTION|>--- conflicted
+++ resolved
@@ -137,50 +137,27 @@
 
 The toolkit resolves credentials in this priority order:
 
-<<<<<<< HEAD
 1. **Interactive credentials** (Highest) - When `--interactive-auth` is used
-2. **Device configuration** - Explicitly set credentials in device YAML files (deprecated)
+2. **Device configuration** - Explicitly set credentials in device YAML files (supported but discouraged)
 3. **Device-specific environment variables** - `NW_USER_DEVICENAME` and `NW_PASSWORD_DEVICENAME`
 4. **Group-level credentials** - From group configuration or `NW_USER_GROUPNAME` and `NW_PASSWORD_GROUPNAME`
-5. **Config Directory .env** - `.env` file in the same directory as config files  
-6. **Current Working Directory .env** - `.env` file in your current directory
-7. **Default environment variables** (Lowest) - `NW_USER_DEFAULT` and `NW_PASSWORD_DEFAULT`
+5. **Default environment variables** (Lowest) - `NW_USER_DEFAULT` and `NW_PASSWORD_DEFAULT`
 
 This precedence allows you to:
 - Set global defaults with `NW_USER_DEFAULT` and `NW_PASSWORD_DEFAULT`
 - Override entire groups with group-level credentials
 - Override specific devices with device-specific credentials
 - Override everything with interactive authentication
-=======
-1. **Environment Variables** (Highest) - Variables already set in your shell environment
-2. **Config Directory .env** - `.env` file in the same directory as config files  
-3. **Current Working Directory .env** - `.env` file in your current directory
-4. **Device Configuration** (Deprecated) - Explicitly set credentials in device YAML files
-5. If none are found, an error will be raised
-
-This precedence allows you to:
-- Set global defaults in your home directory `.env`
-- Override with project-specific credentials in config directory `.env`  
-- Override again with runtime environment variables for testing
->>>>>>> 6109198d
 
 ## Troubleshooting
 
-### "Default username not found in environment or .env file"
-
-<<<<<<< HEAD
+### "Default username not found in environment"
+
 This error means `NW_USER_DEFAULT` is not set in any of the credential sources. Set it using one of the methods above.
 
-### "Default password not found in environment or .env file"
+### "Default password not found in environment"
 
 This error means `NW_PASSWORD_DEFAULT` is not set in any of the credential sources. Set it using one of the methods above.
-=======
-This error means `NT_DEFAULT_USER` is not set in any of the credential sources. Set it using one of the methods above.
-
-### "Default password not found in environment or .env file"
-
-This error means `NT_DEFAULT_PASSWORD` is not set in any of the credential sources. Set it using one of the methods above.
->>>>>>> 6109198d
 
 ### Device-specific credentials not working
 
