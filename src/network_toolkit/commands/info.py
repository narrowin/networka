# SPDX-License-Identifier: MIT
"""`nw info` command implementation."""

from __future__ import annotations

import os
from pathlib import Path
from typing import TYPE_CHECKING, Annotated

import typer

from network_toolkit.common.command_helpers import CommandContext
from network_toolkit.common.credentials import prompt_for_credentials
from network_toolkit.common.logging import setup_logging
<<<<<<< HEAD
from network_toolkit.common.output import (
    OutputMode,
    get_output_manager_with_config,
    get_output_mode_from_config,
    set_output_mode,
)
=======
from network_toolkit.common.output import OutputMode
>>>>>>> 9954cc5f
from network_toolkit.common.resolver import DeviceResolver
from network_toolkit.common.styles import StyleName
from network_toolkit.config import load_config
from network_toolkit.credentials import EnvironmentCredentialManager
from network_toolkit.exceptions import NetworkToolkitError

if TYPE_CHECKING:
    from network_toolkit.config import NetworkConfig


def register(app: typer.Typer) -> None:
    @app.command(rich_help_panel="Info & Configuration")
    def info(
        targets: Annotated[
            str,
            typer.Argument(
                help="Comma-separated device/group names from configuration"
            ),
        ],
        config_file: Annotated[
            Path,
            typer.Option("--config", "-c", help="Configuration directory or file path"),
        ] = Path("config"),
        output_mode: Annotated[
            OutputMode | None,
            typer.Option(
                "--output-mode",
                "-o",
                help="Output decoration mode: default, light, dark, no-color, raw",
                show_default=False,
            ),
        ] = None,
        verbose: Annotated[
            bool, typer.Option("--verbose", "-v", help="Enable verbose logging")
        ] = False,
        interactive_auth: Annotated[
            bool,
            typer.Option(
                "--interactive-auth",
                "-i",
                help="Prompt for username and password interactively",
            ),
        ] = False,
    ) -> None:
        """
        Show comprehensive device information and connection status.

        Supports comma-separated device and group names.

        Examples:
        - nw info sw-acc1
        - nw info sw-acc1,sw-acc2
        - nw info access_switches
        - nw info sw-acc1,access_switches
        """
        setup_logging("DEBUG" if verbose else "INFO")

        # Resolve default config path: if user passed the literal default 'config'
        # and it doesn't exist, fall back to the OS default config dir.
        cfg_path = Path(config_file)
        if str(cfg_path) == "config" and not cfg_path.exists():
            from network_toolkit.common.paths import default_modular_config_dir

            cfg_path = default_modular_config_dir()

        # Use CommandContext for consistent output management
        ctx = CommandContext(
            config_file=cfg_path,
            verbose=verbose,
            output_mode=output_mode,
        )

<<<<<<< HEAD
            # Handle output mode configuration - check config first, then CLI override
            if output_mode is not None:
                # CLI parameter overrides everything
                set_output_mode(output_mode)
                output_manager = get_output_manager_with_config()
                active_mode: OutputMode = output_mode
            else:
                # Use config-based output mode
                cfg_mode_str: str = config.general.output_mode
                output_manager = get_output_manager_with_config(cfg_mode_str)
                active_mode = get_output_mode_from_config(cfg_mode_str)

            resolver = DeviceResolver(config)

            # Initialize style manager from active mode and get themed console
            style_manager = StyleManager(active_mode)
            # Get themed console
            themed_console = output_manager.console

=======
        try:
            config = load_config(cfg_path)

            resolver = DeviceResolver(config)

>>>>>>> 9954cc5f
            # Handle interactive authentication if requested
            interactive_creds = None
            if interactive_auth:
                ctx.print_warning("Interactive authentication mode enabled")
                interactive_creds = prompt_for_credentials(
                    "Enter username for devices",
                    "Enter password for devices",
                    "admin",  # Default username suggestion
                )
                ctx.print_info(f"Will use username: {interactive_creds.username}")

            # Resolve targets to device names
            devices, unknowns = resolver.resolve_targets(targets)

            if unknowns:
                ctx.print_warning(f"Unknown targets ignored: {', '.join(unknowns)}")

            if not devices:
                ctx.print_error("Error: No valid devices found in targets")
                raise typer.Exit(1) from None

<<<<<<< HEAD
            themed_console.print(
                f"[bold]Device Information ({len(devices)} devices)[/bold]"
            )
=======
            ctx.print_info(f"Device Information ({len(devices)} devices)")
>>>>>>> 9954cc5f

            # Helper function to check if environment variable is truthy
            def _env_truthy(var_name: str) -> bool:
                val = os.getenv(var_name, "")
                return val.strip().lower() in {"1", "true", "yes", "y", "on"}

            # Helper function to determine credential source with exact filenames
            def get_credential_source(device_name: str, credential_type: str) -> str:
                """Get the source of a credential with exact file paths."""
                # Check interactive override
                if interactive_auth and interactive_creds:
                    if credential_type == "username" and interactive_creds.username:
                        return "interactive input"
                    if credential_type == "password" and interactive_creds.password:
                        return "interactive input"

                # Check device config
                dev = config.devices.get(device_name) if config.devices else None
                if dev:
                    if credential_type == "username" and getattr(dev, "user", None):
                        return "device config file (config/devices/devices.yml)"
                    if credential_type == "password" and getattr(dev, "password", None):
                        return "device config file (config/devices/devices.yml)"

                # Check device-specific environment variables
                env_var_name = f"NW_{credential_type.upper()}_{device_name.upper().replace('-', '_')}"
                if os.getenv(env_var_name):
                    return f"environment ({env_var_name})"

                # Check group-level credentials
                group_user, group_password = config.get_group_credentials(device_name)
                target_credential = (
                    group_user if credential_type == "username" else group_password
                )

                if target_credential:
                    # Find which group provided the credential
                    device_groups = config.get_device_groups(device_name)
                    for group_name in device_groups:
                        group = (
                            config.device_groups.get(group_name)
                            if config.device_groups
                            else None
                        )
                        if group and group.credentials:
                            if credential_type == "username" and group.credentials.user:
                                return f"group config file config/groups/groups.yml ({group_name})"
                            elif (
                                credential_type == "password"
                                and group.credentials.password
                            ):
                                return f"group config file config/groups/groups.yml ({group_name})"

                        # Check group environment variable
                        if EnvironmentCredentialManager.get_group_specific(
                            group_name, credential_type
                        ):
                            grp_env = f"NW_{credential_type.upper()}_{group_name.upper().replace('-', '_')}"
                            return f"environment ({grp_env})"

                # Check default environment variables
                default_env_var = f"NW_{credential_type.upper()}_DEFAULT"
                if os.getenv(default_env_var):
                    return f"environment ({default_env_var})"

                # Fallback to general config
                return f"config (general.default_{credential_type})"

            # Check if user wants to show plaintext passwords
            show_passwords = _env_truthy("NW_SHOW_PLAINTEXT_PASSWORDS")

            # Show info for each resolved device
            for i, device in enumerate(devices):
                if i > 0:
                    ctx.output_manager.print_blank_line()  # Blank line between devices

                if not config.devices or device not in config.devices:
                    ctx.print_error(
                        f"Error: Device '{device}' not found in configuration"
                    )
                    continue

                device_config = config.devices[device]

                table = ctx.style_manager.create_table(title=f"Device: {device}")
                ctx.style_manager.add_column(table, "Property", StyleName.DEVICE)
                ctx.style_manager.add_column(table, "Value", StyleName.OUTPUT)

                table.add_row("Host", device_config.host)
                table.add_row("Description", device_config.description or "N/A")
                table.add_row("Device Type", device_config.device_type)
                table.add_row("Model", device_config.model or "N/A")
                table.add_row("Platform", device_config.platform or "N/A")
                table.add_row("Location", device_config.location or "N/A")
                table.add_row(
                    "Tags",
                    ", ".join(device_config.tags) if device_config.tags else "None",
                )

                # Get connection params with optional credential overrides
                username_override = (
                    interactive_creds.username if interactive_creds else None
                )
                password_override = (
                    interactive_creds.password if interactive_creds else None
                )

                conn_params = config.get_device_connection_params(
                    device, username_override, password_override
                )
                table.add_row("SSH Port", str(conn_params["port"]))

                # Show actual username value and its source
                table.add_row("Username", conn_params["auth_username"])
                table.add_row(
                    "Username Source", get_credential_source(device, "username")
                )

                # Show password based on environment variable setting
                if show_passwords:
                    password_value = conn_params["auth_password"] or ""
                    table.add_row(
                        "Password", password_value
                    )  # pragma: allowlist secret
                else:
                    table.add_row("Password", "[hidden]")
                table.add_row(
                    "Password Source", get_credential_source(device, "password")
                )

                table.add_row("Timeout", f"{conn_params['timeout_socket']}s")

                # Show transport type
                transport_type = config.get_transport_type(device)
                table.add_row(
                    "Transport Type", f"[transport]{transport_type}[/transport]"
                )

                # Show group memberships
                group_memberships = []
                if config.device_groups:
                    for group_name, _group_config in config.device_groups.items():
                        if device in config.get_group_members(group_name):
                            group_memberships.append(group_name)

                if group_memberships:
                    table.add_row("Groups", ", ".join(group_memberships))

                ctx.output_manager.console.print(table)

        except NetworkToolkitError as e:
            ctx.print_error(f"Error: {e.message}")
            if verbose and e.details:
                ctx.print_error(f"Details: {e.details}")
            raise typer.Exit(1) from None
        except Exception as e:  # pragma: no cover - unexpected
            ctx.print_error(f"Unexpected error: {e}")
            raise typer.Exit(1) from None

    @app.command("supported-types", rich_help_panel="Info & Configuration")
    def supported_types(
        verbose: Annotated[
            bool, typer.Option("--verbose", "-v", help="Show detailed information")
        ] = False,
    ) -> None:
        """Show supported device types and platform information."""
        setup_logging("DEBUG" if verbose else "INFO")

        ctx = CommandContext()

        from rich.table import Table

        from network_toolkit.config import get_supported_device_types
        from network_toolkit.ip_device import (
            get_supported_device_types as get_device_descriptions,
        )
        from network_toolkit.platforms.factory import (
            get_supported_platforms as get_platform_ops,
        )

        # Display available transports first
        ctx.output_manager.print_text(
            "[bold blue]Network Toolkit - Transport Types[/bold blue]\n"
        )

        transport_table = Table(title="Available Transport Types")
        transport_table.add_column("Transport", style="cyan", no_wrap=True)
        transport_table.add_column("Description", style="white")
        transport_table.add_column("Device Type Mapping", style="yellow")

        # Add known transports
        transport_table.add_row(
            "scrapli",
            "Async SSH/Telnet library with device-specific drivers",
            "Direct (uses device_type as-is)",
        )
        transport_table.add_row(
            "nornir_netmiko",
            "Netmiko library via Nornir framework",
            "Mapped (device_type → netmiko platform)",
        )

        ctx.output_manager.console.print(transport_table)
        ctx.output_manager.print_blank_line()

        # Display device types
        ctx.output_manager.print_text("[bold blue]Supported Device Types[/bold blue]\n")

        # Get all supported device types
        device_types = get_supported_device_types()
        device_descriptions = get_device_descriptions()
        platform_ops = get_platform_ops()

        # Create table
        table = Table(title="Device Types")
        table.add_column("Device Type", style="cyan", no_wrap=True)
        table.add_column("Description", style="white")
        table.add_column("Platform Ops", style="green")
        table.add_column("Transport Support", style="magenta")

        for device_type in sorted(device_types):
            description = device_descriptions.get(device_type, "No description")
            has_platform_ops = "✓" if device_type in platform_ops else "✗"

            # Show specific supported transports
            transport_support = "scrapli, nornir_netmiko"

            table.add_row(device_type, description, has_platform_ops, transport_support)

        ctx.output_manager.console.print(table)

        if verbose:
            ctx.output_manager.print_text(
                f"\n[bold]Total device types:[/bold] {len(device_types)}"
            )
            ctx.output_manager.print_text(
                f"[bold]With platform operations:[/bold] {len(platform_ops)}"
            )
            ctx.output_manager.print_text(
                "[bold]Available transports:[/bold] scrapli (default), nornir_netmiko"
            )

            # Show usage examples
            ctx.output_manager.print_text(
                "\n[bold yellow]Usage Examples:[/bold yellow]"
            )
            ctx.output_manager.print_text("  # Use in device configuration:")
            ctx.output_manager.print_text("  devices:")
            ctx.output_manager.print_text("    my_device:")
            ctx.output_manager.print_text("      host: 192.168.1.1")
            ctx.output_manager.print_text("      device_type: mikrotik_routeros")
            ctx.output_manager.print_text(
                "      transport_type: scrapli  # Optional, defaults to scrapli"
            )
            ctx.output_manager.print_text("")
            ctx.output_manager.print_text("  # Use with IP addresses:")
            ctx.output_manager.print_text(
                '  nw run 192.168.1.1 "/system/identity/print" --platform mikrotik_routeros'
            )
            ctx.output_manager.print_text("")
            ctx.output_manager.print_text("  # Transport selection via config:")
            ctx.output_manager.print_text("  general:")
            ctx.output_manager.print_text("    default_transport_type: nornir_netmiko")<|MERGE_RESOLUTION|>--- conflicted
+++ resolved
@@ -12,16 +12,7 @@
 from network_toolkit.common.command_helpers import CommandContext
 from network_toolkit.common.credentials import prompt_for_credentials
 from network_toolkit.common.logging import setup_logging
-<<<<<<< HEAD
-from network_toolkit.common.output import (
-    OutputMode,
-    get_output_manager_with_config,
-    get_output_mode_from_config,
-    set_output_mode,
-)
-=======
 from network_toolkit.common.output import OutputMode
->>>>>>> 9954cc5f
 from network_toolkit.common.resolver import DeviceResolver
 from network_toolkit.common.styles import StyleName
 from network_toolkit.config import load_config
@@ -94,33 +85,11 @@
             output_mode=output_mode,
         )
 
-<<<<<<< HEAD
-            # Handle output mode configuration - check config first, then CLI override
-            if output_mode is not None:
-                # CLI parameter overrides everything
-                set_output_mode(output_mode)
-                output_manager = get_output_manager_with_config()
-                active_mode: OutputMode = output_mode
-            else:
-                # Use config-based output mode
-                cfg_mode_str: str = config.general.output_mode
-                output_manager = get_output_manager_with_config(cfg_mode_str)
-                active_mode = get_output_mode_from_config(cfg_mode_str)
-
-            resolver = DeviceResolver(config)
-
-            # Initialize style manager from active mode and get themed console
-            style_manager = StyleManager(active_mode)
-            # Get themed console
-            themed_console = output_manager.console
-
-=======
         try:
             config = load_config(cfg_path)
 
             resolver = DeviceResolver(config)
 
->>>>>>> 9954cc5f
             # Handle interactive authentication if requested
             interactive_creds = None
             if interactive_auth:
@@ -142,13 +111,7 @@
                 ctx.print_error("Error: No valid devices found in targets")
                 raise typer.Exit(1) from None
 
-<<<<<<< HEAD
-            themed_console.print(
-                f"[bold]Device Information ({len(devices)} devices)[/bold]"
-            )
-=======
             ctx.print_info(f"Device Information ({len(devices)} devices)")
->>>>>>> 9954cc5f
 
             # Helper function to check if environment variable is truthy
             def _env_truthy(var_name: str) -> bool:
