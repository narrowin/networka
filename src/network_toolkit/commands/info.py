# SPDX-License-Identifier: MIT
"""`nw info` command implementation."""

from __future__ import annotations

import os
from pathlib import Path
from typing import TYPE_CHECKING, Annotated

import typer

from network_toolkit.common.credentials import prompt_for_credentials
from network_toolkit.common.logging import setup_logging
from network_toolkit.common.output import (
    OutputMode,
    get_output_manager_with_config,
    set_output_mode,
)
from network_toolkit.common.resolver import DeviceResolver
from network_toolkit.common.styles import StyleManager, StyleName
from network_toolkit.config import load_config
from network_toolkit.credentials import EnvironmentCredentialManager
from network_toolkit.exceptions import NetworkToolkitError

if TYPE_CHECKING:
    from network_toolkit.config import NetworkConfig


def register(app: typer.Typer) -> None:
    @app.command(rich_help_panel="Info & Configuration")
    def info(
        targets: Annotated[
            str,
            typer.Argument(
                help="Comma-separated device/group names from configuration"
            ),
        ],
        config_file: Annotated[
            Path,
            typer.Option("--config", "-c", help="Configuration directory or file path"),
        ] = Path("config"),
        output_mode: Annotated[
            OutputMode | None,
            typer.Option(
                "--output-mode",
                "-o",
                help="Output decoration mode: default, light, dark, no-color, raw",
                show_default=False,
            ),
        ] = None,
        verbose: Annotated[
            bool, typer.Option("--verbose", "-v", help="Enable verbose logging")
        ] = False,
        interactive_auth: Annotated[
            bool,
            typer.Option(
                "--interactive-auth",
                "-i",
                help="Prompt for username and password interactively",
            ),
        ] = False,
    ) -> None:
        """
        Show comprehensive device information and connection status.

        Supports comma-separated device and group names.

        Examples:
        - nw info sw-acc1
        - nw info sw-acc1,sw-acc2
        - nw info access_switches
        - nw info sw-acc1,access_switches
        """
        setup_logging("DEBUG" if verbose else "INFO")

        # Handle output mode configuration
        if output_mode is None:
            output_mode = OutputMode.DEFAULT
        set_output_mode(output_mode)

        try:
            # Resolve default config path: if user passed the literal default 'config'
            # and it doesn't exist, fall back to the OS default config dir.
            cfg_path = Path(config_file)
            if str(cfg_path) == "config" and not cfg_path.exists():
                from network_toolkit.common.paths import default_modular_config_dir

                cfg_path = default_modular_config_dir()
            config = load_config(cfg_path)

            # Handle output mode configuration - check config first, then CLI override
            if output_mode is not None:
                # CLI parameter overrides everything
                set_output_mode(output_mode)
                output_manager = get_output_manager_with_config()
            else:
                # Use config-based output mode
                output_manager = get_output_manager_with_config(
                    config.general.output_mode
                )
<<<<<<< HEAD

            # Create style manager for consistent theming
            style_manager = StyleManager(output_manager.mode)
=======
>>>>>>> 38b7b00c

            resolver = DeviceResolver(config)

            # Get themed console
            themed_console = output_manager.console

            # Handle interactive authentication if requested
            interactive_creds = None
            if interactive_auth:
                output_manager.print_warning("Interactive authentication mode enabled")
                interactive_creds = prompt_for_credentials(
                    "Enter username for devices",
                    "Enter password for devices",
                    "admin",  # Default username suggestion
                )
                output_manager.print_credential_info(
                    f"Will use username: {interactive_creds.username}"
                )

            # Resolve targets to device names
            devices, unknowns = resolver.resolve_targets(targets)

            if unknowns:
                output_manager.print_unknown_warning(unknowns)

            if not devices:
                output_manager.print_error("Error: No valid devices found in targets")
                raise typer.Exit(1) from None

            themed_console.print(
                f"[bold]Device Information ({len(devices)} devices)[/bold]"
            )
<<<<<<< HEAD
=======

            # Helper function to check if environment variable is truthy
            def _env_truthy(var_name: str) -> bool:
                val = os.getenv(var_name, "")
                return val.strip().lower() in {"1", "true", "yes", "y", "on"}

            # Helper function to determine credential source with exact filenames
            def get_credential_source(device_name: str, credential_type: str) -> str:
                """Get the source of a credential with exact file paths."""
                # Check interactive override
                if interactive_auth and interactive_creds:
                    if credential_type == "username" and interactive_creds.username:
                        return "interactive input"
                    if credential_type == "password" and interactive_creds.password:
                        return "interactive input"

                # Check device config
                dev = config.devices.get(device_name) if config.devices else None
                if dev:
                    if credential_type == "username" and getattr(dev, "user", None):
                        return "device config file (config/devices/devices.yml)"
                    if credential_type == "password" and getattr(dev, "password", None):
                        return "device config file (config/devices/devices.yml)"

                # Check device-specific environment variables
                env_var_name = f"NW_{credential_type.upper()}_{device_name.upper().replace('-', '_')}"
                if os.getenv(env_var_name):
                    return f"environment ({env_var_name})"

                # Check group-level credentials
                group_user, group_password = config.get_group_credentials(device_name)
                target_credential = (
                    group_user if credential_type == "username" else group_password
                )

                if target_credential:
                    # Find which group provided the credential
                    device_groups = config.get_device_groups(device_name)
                    for group_name in device_groups:
                        group = (
                            config.device_groups.get(group_name)
                            if config.device_groups
                            else None
                        )
                        if group and group.credentials:
                            if credential_type == "username" and group.credentials.user:
                                return f"group config file config/groups/groups.yml ({group_name})"
                            elif (
                                credential_type == "password"
                                and group.credentials.password
                            ):
                                return f"group config file config/groups/groups.yml ({group_name})"

                        # Check group environment variable
                        if EnvironmentCredentialManager.get_group_specific(
                            group_name, credential_type
                        ):
                            grp_env = f"NW_{credential_type.upper()}_{group_name.upper().replace('-', '_')}"
                            return f"environment ({grp_env})"

                # Check default environment variables
                default_env_var = f"NW_{credential_type.upper()}_DEFAULT"
                if os.getenv(default_env_var):
                    return f"environment ({default_env_var})"

                # Fallback to general config
                return f"config (general.default_{credential_type})"

            # Check if user wants to show plaintext passwords
            show_passwords = _env_truthy("NW_SHOW_PLAINTEXT_PASSWORDS")
>>>>>>> 38b7b00c

            # Show info for each resolved device
            for i, device in enumerate(devices):
                if i > 0:
                    themed_console.print()  # Blank line between devices

                if not config.devices or device not in config.devices:
                    output_manager.print_error(
                        f"Error: Device '{device}' not found in configuration"
                    )
                    continue

                device_config = config.devices[device]

                table = style_manager.create_table(title=f"Device: {device}")
                style_manager.add_column(table, "Property", StyleName.DEVICE)
                style_manager.add_column(table, "Value", StyleName.OUTPUT)

                table.add_row("Host", device_config.host)
                table.add_row("Description", device_config.description or "N/A")
                table.add_row("Device Type", device_config.device_type)
                table.add_row("Model", device_config.model or "N/A")
                table.add_row("Platform", device_config.platform or "N/A")
                table.add_row("Location", device_config.location or "N/A")
                table.add_row(
                    "Tags",
                    ", ".join(device_config.tags) if device_config.tags else "None",
                )

                # Get connection params with optional credential overrides
                username_override = (
                    interactive_creds.username if interactive_creds else None
                )
                password_override = (
                    interactive_creds.password if interactive_creds else None
                )

                conn_params = config.get_device_connection_params(
                    device, username_override, password_override
                )
                table.add_row("SSH Port", str(conn_params["port"]))

                # Show actual username value and its source
                table.add_row("Username", conn_params["auth_username"])
                table.add_row(
                    "Username Source", get_credential_source(device, "username")
                )

                # Show password based on environment variable setting
                if show_passwords:
                    table.add_row(
                        "Password", conn_params["auth_password"]
                    )  # pragma: allowlist secret
                else:
                    table.add_row("Password", "[hidden]")
                table.add_row(
                    "Password Source", get_credential_source(device, "password")
                )

                table.add_row("Timeout", f"{conn_params['timeout_socket']}s")

                # Show transport type
                transport_type = config.get_transport_type(device)
                table.add_row(
                    "Transport Type", f"[transport]{transport_type}[/transport]"
                )
<<<<<<< HEAD

                # Show credential source
                if interactive_auth:
                    table.add_row(
                        "Credentials", "[credential]Interactive input[/credential]"
                    )
                else:
                    table.add_row(
                        "Credentials", "[credential]Environment/Config[/credential]"
                    )
=======
>>>>>>> 38b7b00c

                # Show group memberships
                group_memberships = []
                if config.device_groups:
                    for group_name, _group_config in config.device_groups.items():
                        if device in config.get_group_members(group_name):
                            group_memberships.append(group_name)

                if group_memberships:
                    table.add_row("Groups", ", ".join(group_memberships))

                themed_console.print(table)

        except NetworkToolkitError as e:
            output_manager.print_error(f"Error: {e.message}")
            if verbose and e.details:
                output_manager.print_error(f"Details: {e.details}")
            raise typer.Exit(1) from None
        except Exception as e:  # pragma: no cover - unexpected
            output_manager.print_error(f"Unexpected error: {e}")
            raise typer.Exit(1) from None

    @app.command("supported-types", rich_help_panel="Info & Configuration")
    def supported_types(
        verbose: Annotated[
            bool, typer.Option("--verbose", "-v", help="Show detailed information")
        ] = False,
    ) -> None:
        """Show supported device types and platform information."""
        setup_logging("DEBUG" if verbose else "INFO")

        from rich.console import Console
        from rich.table import Table

        from network_toolkit.config import get_supported_device_types
        from network_toolkit.ip_device import (
            get_supported_device_types as get_device_descriptions,
        )
        from network_toolkit.platforms.factory import (
            get_supported_platforms as get_platform_ops,
        )

        console = Console()

        # Display available transports first
        console.print("[bold blue]Network Toolkit - Transport Types[/bold blue]\n")

        transport_table = Table(title="Available Transport Types")
        transport_table.add_column("Transport", style="cyan", no_wrap=True)
        transport_table.add_column("Description", style="white")
        transport_table.add_column("Device Type Mapping", style="yellow")

        # Add known transports
        transport_table.add_row(
            "scrapli",
            "Async SSH/Telnet library with device-specific drivers",
            "Direct (uses device_type as-is)",
        )
        transport_table.add_row(
            "nornir_netmiko",
            "Netmiko library via Nornir framework",
            "Mapped (device_type → netmiko platform)",
        )

        console.print(transport_table)
        console.print()

        # Display device types
        console.print("[bold blue]Supported Device Types[/bold blue]\n")

        # Get all supported device types
        device_types = get_supported_device_types()
        device_descriptions = get_device_descriptions()
        platform_ops = get_platform_ops()

        # Create table
        table = Table(title="Device Types")
        table.add_column("Device Type", style="cyan", no_wrap=True)
        table.add_column("Description", style="white")
        table.add_column("Platform Ops", style="green")
        table.add_column("Transport Support", style="magenta")

        for device_type in sorted(device_types):
            description = device_descriptions.get(device_type, "No description")
            has_platform_ops = "✓" if device_type in platform_ops else "✗"

            # Show specific supported transports
            transport_support = "scrapli, nornir_netmiko"

            table.add_row(device_type, description, has_platform_ops, transport_support)

        console.print(table)

        if verbose:
            console.print(f"\n[bold]Total device types:[/bold] {len(device_types)}")
            console.print(f"[bold]With platform operations:[/bold] {len(platform_ops)}")
            console.print(
                "[bold]Available transports:[/bold] scrapli (default), nornir_netmiko"
            )

            # Show usage examples
            console.print("\n[bold yellow]Usage Examples:[/bold yellow]")
            console.print("  # Use in device configuration:")
            console.print("  devices:")
            console.print("    my_device:")
            console.print("      host: 192.168.1.1")
            console.print("      device_type: mikrotik_routeros")
            console.print(
                "      transport_type: scrapli  # Optional, defaults to scrapli"
            )
            console.print("")
            console.print("  # Use with IP addresses:")
            console.print(
                '  nw run 192.168.1.1 "/system/identity/print" --platform mikrotik_routeros'
            )
            console.print("")
            console.print("  # Transport selection via config:")
            console.print("  general:")
            console.print("    default_transport_type: nornir_netmiko")<|MERGE_RESOLUTION|>--- conflicted
+++ resolved
@@ -31,6 +31,9 @@
     def info(
         targets: Annotated[
             str,
+            typer.Argument(
+                help="Comma-separated device/group names from configuration"
+            ),
             typer.Argument(
                 help="Comma-separated device/group names from configuration"
             ),
@@ -51,6 +54,9 @@
         verbose: Annotated[
             bool, typer.Option("--verbose", "-v", help="Enable verbose logging")
         ] = False,
+        verbose: Annotated[
+            bool, typer.Option("--verbose", "-v", help="Enable verbose logging")
+        ] = False,
         interactive_auth: Annotated[
             bool,
             typer.Option(
@@ -98,12 +104,6 @@
                 output_manager = get_output_manager_with_config(
                     config.general.output_mode
                 )
-<<<<<<< HEAD
-
-            # Create style manager for consistent theming
-            style_manager = StyleManager(output_manager.mode)
-=======
->>>>>>> 38b7b00c
 
             resolver = DeviceResolver(config)
 
@@ -136,8 +136,6 @@
             themed_console.print(
                 f"[bold]Device Information ({len(devices)} devices)[/bold]"
             )
-<<<<<<< HEAD
-=======
 
             # Helper function to check if environment variable is truthy
             def _env_truthy(var_name: str) -> bool:
@@ -208,7 +206,6 @@
 
             # Check if user wants to show plaintext passwords
             show_passwords = _env_truthy("NW_SHOW_PLAINTEXT_PASSWORDS")
->>>>>>> 38b7b00c
 
             # Show info for each resolved device
             for i, device in enumerate(devices):
@@ -275,19 +272,6 @@
                 table.add_row(
                     "Transport Type", f"[transport]{transport_type}[/transport]"
                 )
-<<<<<<< HEAD
-
-                # Show credential source
-                if interactive_auth:
-                    table.add_row(
-                        "Credentials", "[credential]Interactive input[/credential]"
-                    )
-                else:
-                    table.add_row(
-                        "Credentials", "[credential]Environment/Config[/credential]"
-                    )
-=======
->>>>>>> 38b7b00c
 
                 # Show group memberships
                 group_memberships = []
