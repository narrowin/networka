# SPDX-License-Identifier: MIT
"""`nw info` command implementation - Refactored with unified command base."""

from __future__ import annotations

from pathlib import Path
from typing import TYPE_CHECKING, Annotated

import typer

from network_toolkit.common.command import CommandContext, handle_toolkit_errors
from network_toolkit.common.credentials import prompt_for_credentials
from network_toolkit.common.output import OutputMode
from network_toolkit.common.resolver import DeviceResolver
from network_toolkit.exceptions import NetworkToolkitError

if TYPE_CHECKING:
    from network_toolkit.config import NetworkConfig


def register(app: typer.Typer) -> None:
    @app.command(rich_help_panel="Info & Configuration")
    @handle_toolkit_errors
    def info(
        targets: Annotated[
            str,
            typer.Argument(
                help="Comma-separated device/group names from configuration"
            ),
        ],
        config_file: Annotated[
            Path,
            typer.Option("--config", "-c", help="Configuration directory or file path"),
        ] = Path("config"),
        verbose: Annotated[
            bool, typer.Option("--verbose", "-v", help="Enable verbose logging")
        ] = False,
        output_mode: Annotated[
            OutputMode | None,
            typer.Option(
                "--output-mode",
                "-o",
                help="Output decoration mode: default, light, dark, no-color, raw",
                show_default=False,
            ),
        ] = None,
        interactive_auth: Annotated[
            bool,
            typer.Option(
                "--interactive-auth",
                "-i",
                help="Prompt for username and password interactively",
            ),
        ] = False,
    ) -> None:
        """
        Show comprehensive device information and connection status.

        Supports comma-separated device and group names.

        Examples:
        - nw info sw-acc1
        - nw info sw-acc1,sw-acc2
        - nw info access_switches
        - nw info sw-acc1,access_switches
        """
        # Create unified command context
        ctx = CommandContext(
            config_file=config_file,
            verbose=verbose,
            output_mode=output_mode,
        )

        # Handle interactive authentication if requested
        interactive_creds = None
        if interactive_auth:
            ctx.print_warning("Interactive authentication mode enabled")
            interactive_creds = prompt_for_credentials(
                "Enter username for devices",
                "Enter password for devices",
                "admin",  # Default username suggestion
            )
            ctx.print_success(f"Will use username: {interactive_creds.username}")

        # Resolve targets to device names
        resolver = DeviceResolver(ctx.config)
        devices, unknowns = resolver.resolve_targets(targets)

        if unknowns:
            ctx.output.print_unknown_warning(unknowns)

        if not devices:
            ctx.output.print_error("No valid devices found in targets")
            raise typer.Exit(1) from None

<<<<<<< HEAD
        ctx.console.print(
            f"[bold blue]Device Information ({len(devices)} devices)[/bold blue]"
        )
=======
        ctx.output.print_info(f"Device Information ({len(devices)} devices)")
>>>>>>> 9954cc5f

        # Show info for each resolved device
        for i, device in enumerate(devices):
            if i > 0:
                ctx.output.print_blank_line()  # Blank line between devices

            if not ctx.config.devices or device not in ctx.config.devices:
                ctx.output.print_error(f"Device '{device}' not found in configuration")
                continue

            device_config = ctx.config.devices[device]

            # Create device info table
            table = ctx.output.create_table(
                title=f"Device: {device}",
                show_header=False,
                box=None,
            )

            # Basic device information
            table.add_row("Host", str(device_config.host))
            table.add_row("Type", device_config.device_type)

            if device_config.description:
<<<<<<< HEAD
                table.add_row(
                    "[bold cyan]Description[/bold cyan]", device_config.description
                )

            if device_config.tags:
                table.add_row(
                    "[bold cyan]Tags[/bold cyan]", ", ".join(device_config.tags)
                )
=======
                table.add_row("Description", device_config.description)

            if device_config.tags:
                table.add_row("Tags", ", ".join(device_config.tags))
>>>>>>> 9954cc5f

            if device_config.platform:
                table.add_row("Platform", device_config.platform)

            if device_config.model:
                table.add_row("Model", device_config.model)

            # Transport information
            transport_type = getattr(device_config, "transport_type", "scrapli")
            table.add_row("Transport", transport_type)

            # Connection test
            try:
                from network_toolkit.cli import DeviceSession

                # Get credential overrides if in interactive mode
                username_override = (
                    interactive_creds.username if interactive_creds else None
                )
                password_override = (
                    interactive_creds.password if interactive_creds else None
                )

                with DeviceSession(
                    device, ctx.config, username_override, password_override
                ) as session:
                    identity_result = session.execute_command("/system/identity/print")
<<<<<<< HEAD
                    table.add_row(
                        "[bold green]Status[/bold green]", "[green]Connected OK[/green]"
                    )
=======
                    table.add_row("Status", "Connected OK")
>>>>>>> 9954cc5f
                    if identity_result:
                        lines = identity_result.strip().split("\n")
                        if lines:
                            identity = lines[0].strip()
                            table.add_row("Identity", identity)

            except NetworkToolkitError as e:
                table.add_row("Status", "Failed")
                table.add_row("Error", e.message)
                if ctx.verbose and e.details:
<<<<<<< HEAD
                    table.add_row(
                        "[bold red]Details[/bold red]", f"[red]{e.details}[/red]"
                    )
            except Exception as e:
                table.add_row("[bold red]Status[/bold red]", "[red]Failed FAIL[/red]")
                table.add_row("[bold red]Error[/bold red]", f"[red]{e!s}[/red]")
=======
                    table.add_row("Details", str(e.details))
            except Exception as e:
                table.add_row("Status", "Failed")
                table.add_row("Error", str(e))
>>>>>>> 9954cc5f

            ctx.output.print_table(table)<|MERGE_RESOLUTION|>--- conflicted
+++ resolved
@@ -93,13 +93,7 @@
             ctx.output.print_error("No valid devices found in targets")
             raise typer.Exit(1) from None
 
-<<<<<<< HEAD
-        ctx.console.print(
-            f"[bold blue]Device Information ({len(devices)} devices)[/bold blue]"
-        )
-=======
         ctx.output.print_info(f"Device Information ({len(devices)} devices)")
->>>>>>> 9954cc5f
 
         # Show info for each resolved device
         for i, device in enumerate(devices):
@@ -124,21 +118,10 @@
             table.add_row("Type", device_config.device_type)
 
             if device_config.description:
-<<<<<<< HEAD
-                table.add_row(
-                    "[bold cyan]Description[/bold cyan]", device_config.description
-                )
-
-            if device_config.tags:
-                table.add_row(
-                    "[bold cyan]Tags[/bold cyan]", ", ".join(device_config.tags)
-                )
-=======
                 table.add_row("Description", device_config.description)
 
             if device_config.tags:
                 table.add_row("Tags", ", ".join(device_config.tags))
->>>>>>> 9954cc5f
 
             if device_config.platform:
                 table.add_row("Platform", device_config.platform)
@@ -166,13 +149,7 @@
                     device, ctx.config, username_override, password_override
                 ) as session:
                     identity_result = session.execute_command("/system/identity/print")
-<<<<<<< HEAD
-                    table.add_row(
-                        "[bold green]Status[/bold green]", "[green]Connected OK[/green]"
-                    )
-=======
                     table.add_row("Status", "Connected OK")
->>>>>>> 9954cc5f
                     if identity_result:
                         lines = identity_result.strip().split("\n")
                         if lines:
@@ -183,18 +160,9 @@
                 table.add_row("Status", "Failed")
                 table.add_row("Error", e.message)
                 if ctx.verbose and e.details:
-<<<<<<< HEAD
-                    table.add_row(
-                        "[bold red]Details[/bold red]", f"[red]{e.details}[/red]"
-                    )
-            except Exception as e:
-                table.add_row("[bold red]Status[/bold red]", "[red]Failed FAIL[/red]")
-                table.add_row("[bold red]Error[/bold red]", f"[red]{e!s}[/red]")
-=======
                     table.add_row("Details", str(e.details))
             except Exception as e:
                 table.add_row("Status", "Failed")
                 table.add_row("Error", str(e))
->>>>>>> 9954cc5f
 
             ctx.output.print_table(table)