"""Textual app for selecting targets and actions.

First iteration focuses on selection only:

Execution is not wired yet; we only collect selections and show a preview.
"""

from __future__ import annotations

import logging
import threading
from pathlib import Path
from typing import Any, ClassVar

from network_toolkit.tui.clipboard import copy_to_clipboard
from network_toolkit.tui.compat import TextualNotInstalledError, load_textual
from network_toolkit.tui.constants import CSS as APP_CSS
from network_toolkit.tui.controller import TuiController
from network_toolkit.tui.data import TuiData
from network_toolkit.tui.keymap import KEYMAP
from network_toolkit.tui.layout import compose_root
from network_toolkit.tui.models import SelectionState
from network_toolkit.tui.output_manager import OutputPanelManager
from network_toolkit.tui.services import ExecutionService


def _new_rich_text() -> Any:  # pragma: no cover - optional rich dependency helper
    try:
        from rich.text import Text

        return Text()
    except Exception:
        return None

    # models.SelectionState is used instead of local dataclass


def run(config: str | Path = "config") -> None:
    """Entry to run the TUI app.

    Imports Textual at runtime to keep it an optional dependency.
    """
    try:
        compat = load_textual()
        app_cls: Any = compat.App
    except TextualNotInstalledError as exc:  # pragma: no cover
        raise RuntimeError(str(exc)) from exc

    data = TuiData(config)

    # Use shared SelectionState model for state
    state = SelectionState(
        devices=set(), groups=set(), sequences=set(), command_text=""
    )
    # Services layer for plan building and execution
    service = ExecutionService(data)

    # Note: Preview screen removed; we now show output in bottom TextLog

    class _App(app_cls):
        _errors: list[str]
        _meta: list[str]
        _output_lines: list[str]
        _summary_filter: str
        _output_filter: str
        _summary_user_hidden: bool
        _output_user_hidden: bool
        _run_active: bool
        _dark_mode: bool
        _ui_thread_ident: int
        _controller: TuiController
        # Per-device output structures
        _output_device_logs: dict[str, Any]
        _output_device_lines: dict[str, list[str]]
        _output_mgr: OutputPanelManager

        CSS = APP_CSS
        BINDINGS: ClassVar[list[Any]] = [
            compat.mk_binding(
                k.key,
                k.action,
                k.description,
                show=k.show,
                key_display=k.key_display,
                priority=k.priority,
            )
            for k in KEYMAP
        ]

        def compose(self) -> Any:
            # Delegate UI tree building to the layout module
            yield from compose_root(compat)

        async def on_mount(self) -> None:  # Populate lists after UI mounts
            # Create controller on mount to avoid overriding __init__ on dynamic base
            self._controller = TuiController(self, compat, data, service, state)
            await self._controller.on_mount()
            # Initialize per-device output structures
            self._output_device_logs = {}
            self._output_device_lines = {}
            # Create output manager abstraction
            self._output_mgr = OutputPanelManager(self, compat)

        async def on_input_changed(self, event: Any) -> None:  # Textual Input change
            await self._controller.on_input_changed(event)

        async def action_confirm(self) -> None:
            await self._controller.action_confirm()

        async def on_input_submitted(self, event: Any) -> None:  # Textual Input submit
            await self._controller.on_input_submitted(event)

        async def on_button_pressed(self, event: Any) -> None:
            await self._controller.on_button_pressed(event)

        async def action_cancel(self) -> None:
            await self._controller.action_cancel()

        def _dispatch_ui(self, fn: Any, *args: Any, **kwargs: Any) -> None:
            """Invoke a UI-mutating function safely from any thread.

            If called from the UI thread, call directly. Otherwise, use
            call_from_thread when available. Fallback to direct call.
            """
            # If we are already on the UI thread, call directly
            try:
                ui_ident = getattr(self, "_ui_thread_ident", None)
            except Exception:
                ui_ident = None
            current_ident = None
            try:
                current_ident = threading.get_ident()
            except Exception:
                pass
<<<<<<< HEAD
            if ui_ident is not None and current_ident == ui_ident:
=======
            self._add_meta("Starting run...")
            # Temporarily silence library logging to avoid background metadata
            logging.disable(logging.CRITICAL)
            try:
                # Mark run active and disable inputs & run button to avoid focus capture
                self._run_active = True
                self._set_inputs_enabled(False)
                self._set_run_enabled(False)
                start_ts = time.monotonic()
                self._collect_state()
                devices = await asyncio.to_thread(
                    service.resolve_devices, state.devices, state.groups
                )
                if not devices:
                    self._render_summary("No devices selected.")
                    try:
                        msg = "Status: idle — No devices selected."
                        self.query_one("#run-status").update(msg)
                        self._refresh_bottom_visibility()
                    except Exception:
                        pass
                    return
                plan = service.build_plan(devices, state.sequences, state.command_text)
                if not plan:
                    self._render_summary("No sequences or commands provided.")
                    try:
                        msg = "Status: idle — No sequences or commands provided."
                        self.query_one("#run-status").update(msg)
                        self._refresh_bottom_visibility()
                    except Exception:
                        pass
                    return
                # Update status and run with streaming
                total = len(plan)
                try:
                    self._show_bottom_panel()
                    self.query_one("#run-status").update(f"Status: running 0/{total}")
                except Exception:
                    pass
                summary_result = await service.run_plan(
                    plan,
                    RunCallbacks(
                        on_output=lambda m: self.call_from_thread(
                            self._output_append, m
                        ),
                        on_error=lambda m: self.call_from_thread(self._add_error, m),
                        on_meta=lambda m: self.call_from_thread(self._add_meta, m),
                    ),
                )
                # Update summary panel (include errors if any)
                try:
                    elapsed = time.monotonic() - start_ts
                    summary_with_time = (
                        f"{summary_result.human_summary()} (duration: {elapsed:.2f}s)"
                    )
                    self._render_summary(summary_with_time)
                    # Reflect summary on the status line; hint about errors if present
                    err_count = 0
                    try:
                        err_count = len(getattr(self, "_errors", []) or [])
                    except Exception:
                        err_count = 0
                    status_msg = f"Status: idle — {summary_with_time}"
                    if err_count:
                        status_msg += " — errors available (press s)"
                    self.query_one("#run-status").update(status_msg)
                    self._refresh_bottom_visibility()
                except Exception:
                    pass
            except Exception as e:
>>>>>>> 2802dec6
                try:
                    fn(*args, **kwargs)
                    return
                except Exception as exc:
                    logging.debug(f"UI dispatch direct call failed: {exc}")
            # Otherwise schedule on UI thread if possible
            try:
                if hasattr(self, "call_from_thread"):
                    self.call_from_thread(fn, *args, **kwargs)
                    return
            except Exception:
                pass
            # Last resort
            try:
                fn(*args, **kwargs)
            except Exception as exc:
                logging.debug(f"UI dispatch failed: {exc}")

        def on_key(self, event: Any) -> None:
            self._controller.on_key(event)

        def _collect_state(self) -> None:
            dev_list = self.query_one("#list-devices")
            grp_list = self.query_one("#list-groups")
            seq_list = self.query_one("#list-sequences")
            cmd_input = self.query_one("#input-commands")

            state.devices = self._selected_values(dev_list)
            state.groups = self._selected_values(grp_list)
            state.sequences = self._selected_values(seq_list)
            state.command_text = getattr(cmd_input, "value", "") or ""

        def _selected_values(self, sel: Any) -> set[str]:
            """Normalize selected items from a SelectionList to a set of strings."""
            # Prefer newer API if available
            if hasattr(sel, "selected_values"):
                try:
                    values = sel.selected_values
                    if values is not None:
                        return {str(v) for v in values}
                except Exception:
                    pass
            # Fallback to iterating over selected items which may be strings or option objects
            out: set[str] = set()
            try:
                for item in getattr(sel, "selected", []) or []:
                    val = getattr(item, "value", item)
                    out.add(str(val))
            except Exception:
                # Last resort: empty set on unexpected structure
                return set()
            return out

        def _populate_selection_list(
            self,
            widget_id: str,
            items: list[str],
            *,
            selected: set[str] | None = None,
        ) -> None:
            """Populate a SelectionList with best-effort API compatibility across Textual versions.

            If `selected` is provided, best-effort pre-select those values.
            """
            try:
                sel = self.query_one(f"#{widget_id}")
            except Exception:
                return

            # Clear existing options
            for method in ("clear_options", "clear"):
                if hasattr(sel, method):
                    try:
                        getattr(sel, method)()
                        break
                    except Exception:
                        pass

            # Try bulk add first
            if hasattr(sel, "add_options"):
                sel_set = selected or set()
                opts_variants: list[list[object]] = [
                    [(label, label, (label in sel_set)) for label in items],
                    [(label, label) for label in items],
                    list(items),
                ]
                for opts in opts_variants:
                    try:
                        sel.add_options(opts)
                        # Some variants ignore selection; enforce afterwards if needed
                        if selected:
                            self._try_apply_selection(sel, selected)
                        return
                    except Exception as exc:
                        logging.debug(f"add_options variant failed: {exc}")

            # Fallback to adding one by one with different signatures
            if hasattr(sel, "add_option"):
                for label in items:
                    added = False
                    for args in (
                        (label, label, (selected is not None and label in selected)),
                        (label, label),
                        (label,),
                        ((label, label, False),),
                        ((label, label),),
                    ):
                        try:
                            sel.add_option(*args)
                            added = True
                            break
                        except Exception as exc:
                            logging.debug(f"add_option signature failed: {exc}")
                    if not added:
                        # Last resort: try 'append' of an option-like tuple
                        try:
                            if hasattr(sel, "append"):
                                sel.append(
                                    (
                                        label,
                                        label,
                                        (selected is not None and label in selected),
                                    )
                                )
                        except Exception as exc:
                            logging.debug(f"append to selection list failed: {exc}")
                # Enforce selection afterwards
                if selected:
                    self._try_apply_selection(sel, selected)

        def _try_apply_selection(self, sel: Any, selected: set[str]) -> None:
            """Best-effort to set selected values on a SelectionList across versions."""
            try:
                if hasattr(sel, "set_value"):
                    sel.set_value(list(selected))
                    return
            except Exception:
                pass
            try:
                if hasattr(sel, "selected") and isinstance(sel.selected, list):
                    sel.selected = list(selected)
                    return
            except Exception as exc:
                logging.debug(f"Direct selected assignment failed: {exc}")
            # Fallback: toggle/select by value methods
            for val in selected:
                for method in ("select", "select_by_value", "toggle_value"):
                    if hasattr(sel, method):
                        try:
                            getattr(sel, method)(val)
                            break
                        except Exception as exc:
                            logging.debug(f"Selecting value via {method} failed: {exc}")

        def _clear_selection_list(self, widget_id: str) -> None:
            """Deselect all options in a SelectionList with broad API compatibility."""
            try:
                sel = self.query_one(f"#{widget_id}")
            except Exception:
                return
            # Try explicit clearing methods first
            for method in (
                "clear_selection",
                "clear_selected",
                "deselect_all",
                "select_none",
            ):
                if hasattr(sel, method):
                    try:
                        getattr(sel, method)()
                        return
                    except Exception as exc:
                        logging.debug(f"{method} failed on {widget_id}: {exc}")
            # Next, try setting empty value/selected list
            for attr, _ in (("set_value", []), ("selected", [])):
                try:
                    if hasattr(sel, attr):
                        if attr == "set_value":
                            sel.set_value([])
                        else:
                            setattr(sel, attr, [])
                        return
                except Exception as exc:
                    logging.debug(f"Clearing via {attr} failed on {widget_id}: {exc}")
            # Fallback: toggle off currently selected values
            try:
                current: set[str] = self._selected_values(sel)
            except Exception:
                current = set()
            if not current:
                return
            for val in list(current):
                for method in (
                    "deselect",
                    "deselect_by_value",
                    "unselect",
                    "toggle_value",
                ):
                    if hasattr(sel, method):
                        try:
                            getattr(sel, method)(val)
                            break
                        except Exception as exc:
                            logging.debug(
                                f"Deselecting value via {method} failed on {widget_id}: {exc}"
                            )

        def _clear_all_selections(self) -> None:
            """Deselect all currently selected devices, groups, and sequences."""
            try:
                self._clear_selection_list("list-devices")
            except Exception:
                pass
            try:
                self._clear_selection_list("list-groups")
            except Exception:
                pass
            try:
                self._clear_selection_list("list-sequences")
            except Exception:
                pass
            # Also clear state model selections
            try:
                state.devices.clear()
                state.groups.clear()
                state.sequences.clear()
            except Exception:
                pass

        # Device resolution, plan building, and execution handled by services layer

        def _add_error(self, msg: str) -> None:
            try:
                self._errors.append(str(msg))
            except Exception:
                self._errors = [str(msg)]
            # refresh summary live
            try:
                self._render_summary()
            except Exception:
                pass

        def _render_summary(self, base_summary: str | None = None) -> None:
            try:
                errors: list[str] = getattr(self, "_errors", [])
            except Exception:
                errors = []
            try:
                meta: list[str] = getattr(self, "_meta", [])
            except Exception:
                meta = []
            renderable: Any = None
            # If a filter is active, compile plain text and filter lines for simplicity
            filt = (getattr(self, "_summary_filter", "") or "").strip().lower()
            if filt:
                lines: list[str] = []
                if base_summary:
                    lines.append(base_summary)
                # Info first
                if meta:
                    lines.append("Info:")
                    lines.extend([f" • {m}" for m in meta])
                # Errors at the bottom
                if errors:
                    lines.append("Errors:")
                    lines.extend([f" • {e}" for e in errors])
                filtered = [ln for ln in lines if filt in ln.lower()]
                renderable = "\n".join(filtered)
            else:
                # Try to build a Rich Text for styled output (errors in red)
                try:
                    rich_text = _new_rich_text()
                    if rich_text is not None:
                        first = True
                        if base_summary:
                            rich_text.append(base_summary)
                            first = False
                        if meta:
                            if not first:
                                rich_text.append("\n")
                            rich_text.append("Info:", style="bold")
                            for m in meta:
                                rich_text.append("\n • ")
                                rich_text.append(str(m))
                            first = False
                        if errors:
                            if not first:
                                rich_text.append("\n")
                            rich_text.append("Errors:", style="bold")
                            for err in errors:
                                rich_text.append("\n • ")
                                rich_text.append(str(err), style="red")
                        renderable = rich_text
                except Exception:
                    renderable = None
            if renderable is None:
                # Fallback to plain text without styling
                parts: list[str] = []
                if base_summary:
                    parts.append(base_summary)
                if meta:
                    parts.append("Info:")
                    parts.extend([f" • {m}" for m in meta])
                if errors:
                    parts.append("Errors:")
                    parts.extend([f" • {e}" for e in errors])
                renderable = "\n".join(parts)
            try:
                widget = self.query_one("#run-summary")
            except Exception:
                widget = None
            if widget is not None:
                try:
                    # Clear previous content if it's a Log-like widget
                    if hasattr(widget, "clear"):
                        widget.clear()
                except Exception:
                    pass
                try:
                    if hasattr(widget, "update"):
                        widget.update(renderable)
                    elif hasattr(widget, "write"):
                        text = str(renderable)
                        for line in text.splitlines():
                            widget.write(line)
                    else:
                        # Last resort
                        widget.update(str(renderable))
                except Exception:
                    pass
            # Auto-show summary only when there are errors; otherwise keep user control
            should_show = bool(errors)
            if should_show and not getattr(self, "_summary_user_hidden", False):
                self._show_summary_panel()

        def _add_meta(self, msg: str) -> None:
            try:
                self._meta.append(str(msg))
            except Exception:
                self._meta = [str(msg)]
            # refresh summary live
            try:
                self._render_summary()
            except Exception:
                pass

        def _output_append(self, msg: str) -> None:
            """Append output to the All tab via the manager."""
            self._output_mgr.append_all(msg)

        def _sanitize_id(self, name: str) -> str:
            try:
                import re

                return re.sub(r"[^A-Za-z0-9_.-]", "-", name)
            except Exception:
                return name.replace(" ", "-")

        def _ensure_device_tab(self, device: str) -> Any:
            """Ensure a per-device output tab and return its TextLog widget."""
            return self._output_mgr.ensure_device_tab(device)

        def _output_append_device(self, device: str, msg: str) -> None:
            """Append output for a specific device and also to the All tab."""
            try:
                text = str(msg)
            except Exception:
                text = f"{msg}"
            lines = list(text.splitlines())
            if not lines:
                return
            # Delegate to manager
            self._output_mgr.append_device(device, msg)

        def _reset_output_tabs(self) -> None:
            """Clear All output and remove all per-device tabs; reset buffers."""
            self._output_mgr.reset()

        def _apply_output_filter(self, value: str) -> None:
            self._output_mgr.apply_filter(value)

        def _show_output_panel(self) -> None:
            try:
                panel = self.query_one("#output-panel")
            except Exception:
                return
            try:
                panel.remove_class("hidden")
            except Exception:
                try:
                    styles = getattr(panel, "styles", None)
                    if styles and hasattr(styles, "display"):
                        styles.display = "block"
                except Exception:
                    pass
            self._refresh_bottom_visibility()

        def _hide_output_panel(self) -> None:
            try:
                panel = self.query_one("#output-panel")
            except Exception:
                return
            try:
                panel.add_class("hidden")
            except Exception:
                try:
                    styles = getattr(panel, "styles", None)
                    if styles and hasattr(styles, "display"):
                        styles.display = "none"
                except Exception:
                    pass
            self._refresh_bottom_visibility()

        def _maybe_show_output_panel(self) -> None:
            """Show output panel only if user hasn't hidden it explicitly."""
            if not getattr(self, "_output_user_hidden", False):
                self._show_output_panel()

        def action_toggle_summary(self) -> None:
            """Toggle visibility of the summary panel."""
            try:
                panel = self.query_one("#summary-panel")
            except Exception:
                return
            # Determine if currently hidden via 'hidden' class
            try:
                classes: set[str] = set(getattr(panel, "classes", []) or [])
            except Exception:
                classes = set()
            is_hidden = "hidden" in classes
            if is_hidden:
                # User explicitly wants to see it; clear the hidden flag
                self._summary_user_hidden = False
                # Always show when user toggles on, regardless of current content
                self._show_summary_panel()
            else:
                # User hides the panel; set the flag and hide
                self._summary_user_hidden = True
                self._hide_summary_panel()
                self._refresh_bottom_visibility()

        def action_toggle_output(self) -> None:
            """Toggle visibility of the output panel."""
            try:
                panel = self.query_one("#output-panel")
            except Exception:
                return
            try:
                classes: set[str] = set(getattr(panel, "classes", []) or [])
            except Exception:
                classes = set()
            is_hidden = "hidden" in classes
            if is_hidden:
                self._output_user_hidden = False
                # Always show when user toggles on
                self._show_output_panel()
            else:
                self._output_user_hidden = True
                self._hide_output_panel()
                self._refresh_bottom_visibility()

        def _set_inputs_enabled(self, enabled: bool) -> None:
            """Enable/disable search and command inputs during a run to avoid key capture."""
            ids = [
                "#filter-devices",
                "#filter-groups",
                "#filter-sequences",
                "#filter-summary",
                "#filter-output",
                "#input-commands",
            ]
            for wid in ids:
                try:
                    w = self.query_one(wid)
                except Exception:
                    w = None
                if w is None:
                    continue
                # Prefer 'disabled' attribute when available
                try:
                    if hasattr(w, "disabled"):
                        w.disabled = not enabled
                    elif hasattr(w, "can_focus"):
                        w.can_focus = enabled
                except Exception:
                    pass

        def _set_run_enabled(self, enabled: bool) -> None:
            try:
                btn = self.query_one("#run-button")
                if hasattr(btn, "disabled"):
                    btn.disabled = not enabled
            except Exception:
                pass

        # --- Clipboard utilities & copy actions
        def _copy_to_clipboard(self, text: str) -> bool:
            return copy_to_clipboard(self, text)

        def action_copy_status(self) -> None:
            """Copy the current status line text to clipboard."""
            try:
                status_widget = self.query_one("#run-status")
            except Exception:
                status_widget = None
            text = ""
            if status_widget is not None:
                try:
                    content = getattr(status_widget, "renderable", None)
                    if content is None:
                        content = getattr(status_widget, "text", None)
                    text = str(content) if content is not None else ""
                except Exception:
                    text = ""
            if not text:
                text = "Status: idle"
            ok = self._copy_to_clipboard(text)
            self._add_meta(
                "Status copied to clipboard" if ok else "Could not access clipboard"
            )

        def action_copy_last_error(self) -> None:
            """Copy the last error message to clipboard.

            Priority order:
            1) Last recorded error from error callbacks
            2) Last output line containing 'error'
            3) Entire status line if it mentions an error
            """
            err_text: str | None = None
            try:
                errs = getattr(self, "_errors", []) or []
                if errs:
                    err_text = str(errs[-1])
            except Exception:
                err_text = None
            if not err_text:
                try:
                    lines = list(getattr(self, "_output_lines", []) or [])
                except Exception:
                    lines = []
                for ln in reversed(lines):
                    try:
                        if "error" in ln.lower():
                            err_text = ln
                            break
                    except Exception as exc:
                        logging.debug(f"Scanning output line for error failed: {exc}")
                        continue
            if not err_text:
                try:
                    status_widget = self.query_one("#run-status")
                    content = getattr(status_widget, "renderable", None)
                    if content is None:
                        content = getattr(status_widget, "text", None)
                    status_text = str(content) if content is not None else ""
                    if "error" in status_text.lower():
                        err_text = status_text
                except Exception:
                    err_text = None
            if not err_text:
                self._add_meta("No error found to copy")
                return
            ok = self._copy_to_clipboard(err_text)
            self._add_meta(
                "Error copied to clipboard" if ok else "Could not access clipboard"
            )

        def _show_summary_panel(self) -> None:
            # Ensure bottom area is visible and unhide summary panel
            self._show_bottom_panel()
            try:
                panel = self.query_one("#summary-panel")
            except Exception:
                panel = None
            if panel is not None:
                try:
                    panel.remove_class("hidden")
                except Exception:
                    try:
                        styles = getattr(panel, "styles", None)
                        if styles and hasattr(styles, "display"):
                            styles.display = "block"
                    except Exception:
                        pass
            self._refresh_bottom_visibility()

        def _show_help_panel(self) -> None:
            try:
                panel = self.query_one("#help-panel")
            except Exception:
                return
            try:
                panel.remove_class("hidden")
            except Exception:
                try:
                    styles = getattr(panel, "styles", None)
                    if styles and hasattr(styles, "display"):
                        styles.display = "block"
                except Exception:
                    pass
            self._refresh_bottom_visibility()

        def _hide_help_panel(self) -> None:
            try:
                panel = self.query_one("#help-panel")
            except Exception:
                return
            try:
                panel.add_class("hidden")
            except Exception:
                try:
                    styles = getattr(panel, "styles", None)
                    if styles and hasattr(styles, "display"):
                        styles.display = "none"
                except Exception:
                    pass
            self._refresh_bottom_visibility()

        def _show_bottom_panel(self) -> None:
            try:
                container = self.query_one("#bottom")
            except Exception:
                return
            try:
                container.remove_class("hidden")
            except Exception:
                try:
                    styles = getattr(container, "styles", None)
                    if styles and hasattr(styles, "display"):
                        styles.display = "block"
                except Exception:
                    pass

        def _hide_bottom_panel(self) -> None:
            try:
                container = self.query_one("#bottom")
            except Exception:
                return
            try:
                container.add_class("hidden")
            except Exception:
                try:
                    styles = getattr(container, "styles", None)
                    if styles and hasattr(styles, "display"):
                        styles.display = "none"
                except Exception:
                    pass

        def _refresh_bottom_visibility(self) -> None:
            """Hide entire bottom area if no output and summary is hidden and status is idle."""
            try:
                summary_panel = self.query_one("#summary-panel")
                help_panel = self.query_one("#help-panel")
                output_panel = self.query_one("#output-panel")
                status_widget = self.query_one("#run-status")
                bottom_container = self.query_one("#bottom")
            except Exception:
                return
            try:
                s_classes: set[str] = set(getattr(summary_panel, "classes", []) or [])
                h_classes: set[str] = set(getattr(help_panel, "classes", []) or [])
                o_classes: set[str] = set(getattr(output_panel, "classes", []) or [])
                is_summary_hidden = "hidden" in s_classes
                is_help_hidden = "hidden" in h_classes
                is_output_hidden = "hidden" in o_classes
            except Exception:
                is_summary_hidden = False
                is_help_hidden = False
                is_output_hidden = False
            try:
                status_text = getattr(status_widget, "renderable", "") or getattr(
                    status_widget, "text", ""
                )
                status_str = (
                    str(status_text)
                    if not isinstance(status_text, str)
                    else status_text
                )
                # Show bottom if status has more than the plain idle marker
                has_status_info = status_str.strip() not in {"", "Status: idle"}
            except Exception:
                has_status_info = False
            if (
                is_summary_hidden
                and is_help_hidden
                and is_output_hidden
                and not has_status_info
            ):
                self._hide_bottom_panel()
            else:
                self._show_bottom_panel()
            # Expand bottom when any panel is visible; otherwise compact to auto height
            try:
                any_panel_visible = not (
                    is_summary_hidden and is_help_hidden and is_output_hidden
                )
                if any_panel_visible:
                    bottom_container.add_class("expanded")
                else:
                    bottom_container.remove_class("expanded")
            except Exception:
                # Best-effort; ignore if styles not supported
                pass

        def _hide_summary_panel(self) -> None:
            try:
                panel = self.query_one("#summary-panel")
            except Exception:
                return
            try:
                panel.add_class("hidden")
            except Exception:
                try:
                    styles = getattr(panel, "styles", None)
                    if styles and hasattr(styles, "display"):
                        styles.display = "none"
                except Exception:
                    pass

        def action_focus_filter(self) -> None:
            """Focus the most relevant filter/input for the active pane."""
            target_input_id: str | None = None
            focus = None
            # Try to get currently focused widget
            for attr in ("focused",):
                try:
                    focus = getattr(self, attr, None) or getattr(
                        self.screen, attr, None
                    )
                except Exception as exc:
                    logging.debug(f"Focus attribute retrieval failed: {exc}")
                    continue
                if focus is not None:
                    break

            # Helper to check ancestry membership
            def within(container_id: str) -> bool:
                try:
                    container = self.query_one(f"#{container_id}")
                except Exception:
                    return False
                node = focus
                seen = 0
                while node is not None and seen < 100:
                    if node is container:
                        return True
                    try:
                        node = getattr(node, "parent", None)
                    except Exception as exc:
                        logging.debug(f"Focus ancestry traversal failed: {exc}")
                        node = None
                    seen += 1
                return False

            # Prefer bottom panels when focus is inside them
            try:
                if within("output-panel"):
                    target_input_id = "filter-output"
                elif within("summary-panel"):
                    target_input_id = "filter-summary"
            except Exception as exc:
                logging.debug(f"Bottom panel detection failed: {exc}")

            # If not bottom, detect active top tab via focus location
            if target_input_id is None:
                if within("tab-devices"):
                    target_input_id = "filter-devices"
                elif within("tab-groups"):
                    target_input_id = "filter-groups"
                elif within("tab-sequences"):
                    target_input_id = "filter-sequences"
                elif within("tab-commands"):
                    # Not a filter but sensible default
                    target_input_id = "input-commands"

            # If still unknown, look up active tabs by container state
            if target_input_id is None:
                # Check targets-tabs active
                try:
                    tabs = self.query_one("#targets-tabs")
                    active = getattr(tabs, "active", None)
                    active_id = getattr(active, "id", None) or str(active or "")
                    if "devices" in str(active_id):
                        target_input_id = "filter-devices"
                    elif "groups" in str(active_id):
                        target_input_id = "filter-groups"
                except Exception:
                    pass
            if target_input_id is None:
                try:
                    tabs = self.query_one("#actions-tabs")
                    active = getattr(tabs, "active", None)
                    active_id = getattr(active, "id", None) or str(active or "")
                    if "sequences" in str(active_id):
                        target_input_id = "filter-sequences"
                    elif "commands" in str(active_id):
                        target_input_id = "input-commands"
                except Exception:
                    pass

            # Final fallback: prefer output filter if panel visible, else summary, else devices
            if target_input_id is None:
                try:
                    out_panel = self.query_one("#output-panel")
                    out_hidden = "hidden" in (getattr(out_panel, "classes", []) or [])
                    if not out_hidden:
                        target_input_id = "filter-output"
                except Exception:
                    pass
            if target_input_id is None:
                try:
                    sum_panel = self.query_one("#summary-panel")
                    sum_hidden = "hidden" in (getattr(sum_panel, "classes", []) or [])
                    if not sum_hidden:
                        target_input_id = "filter-summary"
                except Exception:
                    pass
            if target_input_id is None:
                target_input_id = "filter-devices"

            self._focus_input_by_id(target_input_id)

        def _focus_input_by_id(self, element_id: str) -> None:
            try:
                w = self.query_one(f"#{element_id}")
            except Exception:
                return
            # Try widget's focus method first
            try:
                if hasattr(w, "focus"):
                    w.focus()
                    return
            except Exception:
                pass
            # Fallback to focusing via app
            try:
                if hasattr(self, "set_focus"):
                    self.set_focus(w)
            except Exception:
                pass

        def action_toggle_theme(self) -> None:
            """Toggle between light and dark theme, with compatibility fallbacks."""
            try:
                current_dark = bool(self.dark)
            except Exception:
                current_dark = getattr(self, "_dark_mode", True)
            new_dark = not current_dark
            self._dark_mode = new_dark
            self._apply_theme(new_dark)

        def action_show_help(self) -> None:
            """Display a streamlined help view in the Help panel."""
            # Build content for help
            try:
                from rich.text import Text

                rich_text: Any = Text()
                rich_text.append("Help", style="bold")
                rich_text.append("\nPress Esc to close this help.")
                rich_text.append("\n\nKeys and actions:")
                for kb in KEYMAP:
                    key_label = kb.key_display or kb.key
                    rich_text.append("\n • ")
                    rich_text.append(f"{key_label} — ")
                    rich_text.append(kb.description)
                content: Any = rich_text
            except Exception:
                lines = [
                    "Help",
                    "Press Esc to close this help.",
                    "",
                    "Keys and actions:",
                ]
                for kb in KEYMAP:
                    key_label = kb.key_display or kb.key
                    lines.append(f" • {key_label} — {kb.description}")
                content = "\n".join(lines)

            # Update help widget
            try:
                help_log = self.query_one("#help-log")
                if hasattr(help_log, "clear"):
                    try:
                        help_log.clear()
                    except Exception:
                        pass
                if hasattr(help_log, "update"):
                    help_log.update(content)
                elif hasattr(help_log, "write"):
                    text = str(content)
                    for line in text.splitlines():
                        help_log.write(line)
            except Exception:
                pass

            # Show help panel, hide summary to avoid confusion
            try:
                self._hide_summary_panel()
            except Exception:
                pass
            try:
                self._show_help_panel()
            except Exception:
                pass
            try:
                status_msg = (
                    "Status: idle — Help (press h to refresh, s/o to toggle panels)"
                )
                self.query_one("#run-status").update(status_msg)
                self._refresh_bottom_visibility()
            except Exception:
                pass

        def _apply_theme(self, dark: bool) -> None:
            # Preferred: property 'dark' on App
            try:
                if hasattr(self, "dark"):
                    self.dark = dark
                    return
            except Exception as exc:
                logging.debug(f"Setting App.dark failed: {exc}")
            # Legacy: set_theme("dark"|"light")
            try:
                if hasattr(self, "set_theme"):
                    theme_name = "dark" if dark else "light"
                    self.set_theme(theme_name)
                    # Continue to refresh UI below
            except Exception as exc:
                logging.debug(f"set_theme failed: {exc}")
            # Fallback: use built-in action if available
            try:
                # If App has an action to toggle, ensure it matches desired state
                has_dark_attr = hasattr(self, "dark")
                current = bool(self.dark) if has_dark_attr else None
                if hasattr(self, "action_toggle_dark"):
                    if current is None or current != dark:
                        self.action_toggle_dark()
            except Exception as exc:
                logging.debug(f"action_toggle_dark failed: {exc}")
            # Refresh CSS/Screen to reflect theme changes
            for method in ("refresh_css", "reload_css"):
                try:
                    if hasattr(self, method):
                        getattr(self, method)()
                        break
                except Exception as exc:
                    logging.debug(f"{method} failed: {exc}")
            try:
                if hasattr(self, "refresh"):
                    self.refresh()
            except Exception:
                pass

        def action_toggle_help(self) -> None:
            """Toggle the visibility of the Help panel.

            If the Help panel is hidden, render and show it; if visible, hide it.
            """
            try:
                panel = self.query_one("#help-panel")
                classes: set[str] = set(getattr(panel, "classes", []) or [])
                is_hidden = "hidden" in classes
            except Exception:
                is_hidden = True
            if is_hidden:
                self.action_show_help()
            else:
                self._hide_help_panel()
                try:
                    self.query_one("#run-status").update("Status: idle")
                    self._refresh_bottom_visibility()
                except Exception:
                    pass

        def action_close_overlays(self) -> None:
            """Close any open bottom overlays (Help, Summary, Output)."""
            try:
                self._hide_help_panel()
            except Exception:
                pass
            try:
                self._hide_summary_panel()
            except Exception:
                pass
            try:
                self._hide_output_panel()
            except Exception:
                pass
            try:
                self.query_one("#run-status").update("Status: idle")
                self._refresh_bottom_visibility()
            except Exception:
                pass
            # Fallback: no-op; CSS uses theme vars so best effort only

        # No modal emulation; cancellation uses toast prompts only

        # Dynamic action guards to reflect availability in Footer and prevent invalid runs
        def check_action(
            self, action: str, _parameters: tuple[object, ...]
        ) -> bool | None:
            try:
                running = bool(getattr(self, "_run_active", False))
            except Exception:
                running = False
            if action == "confirm" and running:
                # Allow confirm to surface the cancel prompt while a run is active
                return True
            if action == "cancel" and not running:
                # Disable cancel when idle
                return None
            return True

        # Ensure Ctrl+C default (help_quit) triggers cancel rather than quitting
        async def action_help_quit(self) -> None:
            try:
                await self.action_cancel()
            except Exception:
                pass

    # Helpers are provided by network_toolkit.tui.helpers

    # Note: We rely on DeviceSession raising NetworkToolkitError for failures

    # Launch the app
    _App().run()<|MERGE_RESOLUTION|>--- conflicted
+++ resolved
@@ -105,36 +105,24 @@
             await self._controller.on_input_changed(event)
 
         async def action_confirm(self) -> None:
-            await self._controller.action_confirm()
-
-        async def on_input_submitted(self, event: Any) -> None:  # Textual Input submit
-            await self._controller.on_input_submitted(event)
-
-        async def on_button_pressed(self, event: Any) -> None:
-            await self._controller.on_button_pressed(event)
-
-        async def action_cancel(self) -> None:
-            await self._controller.action_cancel()
-
-        def _dispatch_ui(self, fn: Any, *args: Any, **kwargs: Any) -> None:
-            """Invoke a UI-mutating function safely from any thread.
-
-            If called from the UI thread, call directly. Otherwise, use
-            call_from_thread when available. Fallback to direct call.
-            """
-            # If we are already on the UI thread, call directly
-            try:
-                ui_ident = getattr(self, "_ui_thread_ident", None)
-            except Exception:
-                ui_ident = None
-            current_ident = None
-            try:
-                current_ident = threading.get_ident()
-            except Exception:
-                pass
-<<<<<<< HEAD
-            if ui_ident is not None and current_ident == ui_ident:
-=======
+            out_log = self.query_one("#output-log")
+            if hasattr(out_log, "clear"):
+                out_log.clear()
+            # reset buffered output lines for fresh run
+            try:
+                self._output_lines = []
+            except Exception:
+                pass
+            # reset summary and any previous errors
+            self._errors = []
+            self._meta = []
+            start_ts: float | None = None
+            try:
+                self.query_one("#run-summary").update("")
+                self._hide_summary_panel()
+                self._hide_output_panel()
+            except Exception:
+                pass
             self._add_meta("Starting run...")
             # Temporarily silence library logging to avoid background metadata
             logging.disable(logging.CRITICAL)
@@ -205,7 +193,56 @@
                 except Exception:
                     pass
             except Exception as e:
->>>>>>> 2802dec6
+                try:
+                    elapsed = (
+                        (time.monotonic() - start_ts) if (start_ts is not None) else 0.0
+                    )
+                except Exception:
+                    elapsed = 0.0
+                self._render_summary(f"Run failed: {e} (after {elapsed:.2f}s)")
+                try:
+                    self.query_one("#run-status").update(
+                        f"Status: idle — Run failed: {e}"
+                    )
+                    self._refresh_bottom_visibility()
+                except Exception:
+                    pass
+            finally:
+                logging.disable(logging.NOTSET)
+                # Re-enable controls after run
+                try:
+                    self._run_active = False
+                    self._set_inputs_enabled(True)
+                    self._set_run_enabled(True)
+                except Exception:
+                    pass
+
+        async def on_input_submitted(self, event: Any) -> None:  # Textual Input submit
+            await self._controller.on_input_submitted(event)
+
+        async def on_button_pressed(self, event: Any) -> None:
+            await self._controller.on_button_pressed(event)
+
+        async def action_cancel(self) -> None:
+            await self._controller.action_cancel()
+
+        def _dispatch_ui(self, fn: Any, *args: Any, **kwargs: Any) -> None:
+            """Invoke a UI-mutating function safely from any thread.
+
+            If called from the UI thread, call directly. Otherwise, use
+            call_from_thread when available. Fallback to direct call.
+            """
+            # If we are already on the UI thread, call directly
+            try:
+                ui_ident = getattr(self, "_ui_thread_ident", None)
+            except Exception:
+                ui_ident = None
+            current_ident = None
+            try:
+                current_ident = threading.get_ident()
+            except Exception:
+                pass
+            if ui_ident is not None and current_ident == ui_ident:
                 try:
                     fn(*args, **kwargs)
                     return
