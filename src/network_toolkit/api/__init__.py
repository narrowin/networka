"""Public Python API for programmatic access to Networka functionality."""

<<<<<<< HEAD
from network_toolkit.api.execution import execute_parallel
=======
from network_toolkit.api.backup import (
    BackupOptions,
    BackupResult,
    DeviceBackupResult,
    run_backup,
)
from network_toolkit.api.diff import (
    DiffItemResult,
    DiffOptions,
    DiffOutcome,
    DiffResult,
    diff_files,
    diff_targets,
)
from network_toolkit.api.download import (
    DeviceDownloadResult,
    DownloadOptions,
    DownloadResult,
    download_file,
)
from network_toolkit.api.execution import execute_parallel
from network_toolkit.api.firmware import (
    DeviceUpgradeResult,
    FirmwareUpgradeOptions,
    FirmwareUpgradeResult,
    upgrade_firmware,
)
from network_toolkit.api.info import (
    InfoOptions,
    InfoResult,
    InfoTarget,
    get_info,
)
from network_toolkit.api.list import (
    DeviceInfo,
    GroupInfo,
    SequenceInfo,
    get_device_list,
    get_group_list,
    get_sequence_list,
)
from network_toolkit.api.routerboard_upgrade import (
    DeviceRouterboardUpgradeResult,
    RouterboardUpgradeOptions,
    RouterboardUpgradeResult,
    upgrade_routerboard,
)
>>>>>>> 64c28622
from network_toolkit.api.run import (
    DeviceCommandResult,
    DeviceSequenceResult,
    RunOptions,
    RunResult,
    RunTotals,
    TargetResolution,
    TargetResolutionError,
    run_commands,
)
from network_toolkit.api.upload import (
    DeviceUploadResult,
    UploadOptions,
    UploadResult,
    upload_file,
)

__all__ = [
    # backup
    "BackupOptions",
    "BackupResult",
    "DeviceBackupResult",
    # run
    "DeviceCommandResult",
    # download
    "DeviceDownloadResult",
    # list
    "DeviceInfo",
    # routerboard
    "DeviceRouterboardUpgradeResult",
    "DeviceSequenceResult",
    # firmware
    "DeviceUpgradeResult",
    # upload
    "DeviceUploadResult",
    # diff
    "DiffItemResult",
    "DiffOptions",
    "DiffOutcome",
    "DiffResult",
    "DownloadOptions",
    "DownloadResult",
    "FirmwareUpgradeOptions",
    "FirmwareUpgradeResult",
    "GroupInfo",
    # info
    "InfoOptions",
    "InfoResult",
    "InfoTarget",
    "RouterboardUpgradeOptions",
    "RouterboardUpgradeResult",
    "RunOptions",
    "RunResult",
    "RunTotals",
    "SequenceInfo",
    "TargetResolution",
    "TargetResolutionError",
<<<<<<< HEAD
    "execute_parallel",
=======
    "UploadOptions",
    "UploadResult",
    "diff_files",
    "diff_targets",
    "download_file",
    # execution
    "execute_parallel",
    "get_device_list",
    "get_group_list",
    "get_info",
    "get_sequence_list",
    "run_backup",
>>>>>>> 64c28622
    "run_commands",
    "upgrade_firmware",
    "upgrade_routerboard",
    "upload_file",
]<|MERGE_RESOLUTION|>--- conflicted
+++ resolved
@@ -1,8 +1,5 @@
 """Public Python API for programmatic access to Networka functionality."""
 
-<<<<<<< HEAD
-from network_toolkit.api.execution import execute_parallel
-=======
 from network_toolkit.api.backup import (
     BackupOptions,
     BackupResult,
@@ -50,7 +47,6 @@
     RouterboardUpgradeResult,
     upgrade_routerboard,
 )
->>>>>>> 64c28622
 from network_toolkit.api.run import (
     DeviceCommandResult,
     DeviceSequenceResult,
@@ -108,9 +104,6 @@
     "SequenceInfo",
     "TargetResolution",
     "TargetResolutionError",
-<<<<<<< HEAD
-    "execute_parallel",
-=======
     "UploadOptions",
     "UploadResult",
     "diff_files",
@@ -123,7 +116,6 @@
     "get_info",
     "get_sequence_list",
     "run_backup",
->>>>>>> 64c28622
     "run_commands",
     "upgrade_firmware",
     "upgrade_routerboard",
