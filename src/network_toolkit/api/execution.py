"""Parallel execution utilities for network operations."""

from __future__ import annotations

from collections.abc import Callable
from concurrent.futures import ThreadPoolExecutor, as_completed
from typing import TypeVar

T = TypeVar("T")
R = TypeVar("R")


def execute_parallel(
    items: list[T],
    func: Callable[[T], R],
    max_workers: int | None = None,
) -> list[R]:
    """
    Execute a function in parallel across a list of items using threads.

    Parameters
    ----------
    items : list[T]
        List of items to process
    func : Callable[[T], R]
        Function to execute for each item
    max_workers : int | None
        Maximum number of threads to use. Defaults to len(items).

    Returns
    -------
    list[R]
<<<<<<< HEAD
        List of results in completion order (NOT input order).
        The caller is responsible for sorting if order matters.
=======
        List of results in the same order as the input items.
>>>>>>> 64c28622
    """
    if not items:
        return []

    workers = max_workers if max_workers is not None else len(items)
<<<<<<< HEAD
    results: list[R] = []

    with ThreadPoolExecutor(max_workers=workers) as executor:
        future_to_item = {executor.submit(func, item): item for item in items}

        for future in as_completed(future_to_item):
            results.append(future.result())

=======
    results: list[R] = [None] * len(items)  # type: ignore[list-item]

    with ThreadPoolExecutor(max_workers=workers) as executor:
        future_to_index = {
            executor.submit(func, item): index for index, item in enumerate(items)
        }

        for future in as_completed(future_to_index):
            index = future_to_index[future]
            results[index] = future.result()

    # `results` is fully populated because we submitted exactly one future per item.
>>>>>>> 64c28622
    return results<|MERGE_RESOLUTION|>--- conflicted
+++ resolved
@@ -30,27 +30,12 @@
     Returns
     -------
     list[R]
-<<<<<<< HEAD
-        List of results in completion order (NOT input order).
-        The caller is responsible for sorting if order matters.
-=======
         List of results in the same order as the input items.
->>>>>>> 64c28622
     """
     if not items:
         return []
 
     workers = max_workers if max_workers is not None else len(items)
-<<<<<<< HEAD
-    results: list[R] = []
-
-    with ThreadPoolExecutor(max_workers=workers) as executor:
-        future_to_item = {executor.submit(func, item): item for item in items}
-
-        for future in as_completed(future_to_item):
-            results.append(future.result())
-
-=======
     results: list[R] = [None] * len(items)  # type: ignore[list-item]
 
     with ThreadPoolExecutor(max_workers=workers) as executor:
@@ -63,5 +48,4 @@
             results[index] = future.result()
 
     # `results` is fully populated because we submitted exactly one future per item.
->>>>>>> 64c28622
     return results