--- conflicted
+++ resolved
@@ -2,21 +2,15 @@
 
 from __future__ import annotations
 
-<<<<<<< HEAD
-=======
 import logging
 from collections.abc import Callable
->>>>>>> 64c28622
 from dataclasses import dataclass, field
 from functools import partial
 from pathlib import Path
 from time import perf_counter
 from typing import TypeVar
 
-<<<<<<< HEAD
-=======
 import network_toolkit.device as device_module
->>>>>>> 64c28622
 from network_toolkit.api.execution import execute_parallel
 from network_toolkit.common.credentials import InteractiveCredentials
 from network_toolkit.config import NetworkConfig
