# SPDX-FileCopyrightText: 2025-present Network Team <network@company.com>
#
# SPDX-License-Identifier: MIT
"""Configuration management for network toolkit."""

from __future__ import annotations

import csv
import logging
import os
from pathlib import Path
from typing import Any, cast

import yaml
from dotenv import load_dotenv
from pydantic import BaseModel, field_validator

<<<<<<< HEAD
=======
from network_toolkit.common.paths import default_modular_config_dir
>>>>>>> 9954cc5f
from network_toolkit.credentials import (
    ConnectionParameterBuilder,
    EnvironmentCredentialManager,
)
from network_toolkit.exceptions import NetworkToolkitError


def load_dotenv_files(config_path: Path | None = None) -> None:
    """
    Load environment variables from .env files.

    Precedence order (highest to lowest):
    1. Environment variables already set (highest priority)
    2. .env in config directory (if config_path provided)
    3. .env in current working directory (lowest priority)

    Parameters
    ----------
    config_path : Path | None
        Path to the configuration file (used to locate adjacent .env file)
    """
    # Store any existing NW_* environment variables to preserve their precedence
    # These are the "real" environment variables that should have highest priority
    original_nw_vars = {k: v for k, v in os.environ.items() if k.startswith("NW_")}

    # Load .env from current working directory first (lowest priority)
    cwd_env = Path.cwd() / ".env"
    if cwd_env.exists():
        logging.debug(f"Loading .env from current directory: {cwd_env.resolve()}")
        load_dotenv(cwd_env, override=False)

    # Load .env from config directory (if config_path provided)
    if config_path:
        config_dir = config_path.parent if config_path.is_file() else config_path
        config_env = config_dir / ".env"
        if config_env.exists():
            logging.debug(f"Loading .env from config directory: {config_env.resolve()}")
            # This will override any values loaded from cwd .env
            load_dotenv(config_env, override=True)

    # Finally, restore any environment variables that existed BEFORE we started loading .env files
    # This ensures that environment variables set by the user have the highest precedence
    for key, value in original_nw_vars.items():
        os.environ[key] = value


class GeneralConfig(BaseModel):
    """General configuration settings."""

    # Directory paths
    firmware_dir: str = "/tmp/firmware"
    backup_dir: str = "/tmp/backups"
    logs_dir: str = "/tmp/logs"
    results_dir: str = "/tmp/results"

    # Default connection settings (credentials now come from environment variables)
    transport: str = "ssh"
    port: int = 22
    timeout: int = 30
    default_transport_type: str = "scrapli"

    # Connection retry settings
    connection_retries: int = 3
    retry_delay: int = 5

    # File transfer settings
    transfer_timeout: int = 300
    verify_checksums: bool = True

    # Command execution settings
    command_timeout: int = 60
    enable_logging: bool = True
    log_level: str = "INFO"

    # Backup retention policy
    backup_retention_days: int = 30
    max_backups_per_device: int = 10

    # Results storage configuration
    store_results: bool = False
    results_format: str = "txt"
    results_include_timestamp: bool = True
    results_include_command: bool = True

    # Output formatting configuration
    output_mode: str = "default"

    @property
    def default_user(self) -> str:
        """Get default username from environment variable."""
        user = EnvironmentCredentialManager.get_default("user")
        if not user:
            msg = "Default username not found in environment. Please set NW_USER_DEFAULT environment variable."
            raise ValueError(msg)
        return user

    @property
    def default_password(self) -> str:
        """Get default password from environment variable."""
        password = EnvironmentCredentialManager.get_default("password")
        if not password:
            msg = "Default password not found in environment. Please set NW_PASSWORD_DEFAULT environment variable."
            raise ValueError(msg)
        return password

    @field_validator("results_format")
    @classmethod
    def validate_results_format(cls, v: str) -> str:
        """Validate results format is supported."""
        if v.lower() not in ["txt", "json", "yaml"]:
            msg = "results_format must be one of: txt, json, yaml"
            raise ValueError(msg)
        return v.lower()

    @field_validator("transport")
    @classmethod
    def validate_transport(cls, v: str) -> str:
        """Validate transport is supported."""
        if v.lower() not in ["ssh", "telnet"]:
            msg = "transport must be either 'ssh' or 'telnet'"
            raise ValueError(msg)
        return v.lower()

    @field_validator("log_level")
    @classmethod
    def validate_log_level(cls, v: str) -> str:
        """Validate log level is supported."""
        if v.upper() not in ["DEBUG", "INFO", "WARNING", "ERROR", "CRITICAL"]:
            msg = "log_level must be one of: DEBUG, INFO, WARNING, ERROR, CRITICAL"
            raise ValueError(msg)
        return v.upper()

    @field_validator("output_mode")
    @classmethod
    def validate_output_mode(cls, v: str) -> str:
        """Validate output mode is supported."""
        if v.lower() not in ["default", "light", "dark", "no-color", "raw"]:
            msg = "output_mode must be one of: default, light, dark, no-color, raw"
            raise ValueError(msg)
        return v.lower()


class DeviceOverrides(BaseModel):
    """Device-specific configuration overrides."""

    user: str | None = None
    password: str | None = None
    port: int | None = None
    timeout: int | None = None
    transport: str | None = None
    command_timeout: int | None = None
    transfer_timeout: int | None = None


# Device type is intentionally a free-form string at config load time.
# Validation of supported values occurs at runtime where appropriate.
SupportedDeviceType = str


class DeviceConfig(BaseModel):
    """Configuration for a single network device.

    Attributes
    ----------
    device_type : SupportedDeviceType
        Network driver type for connection establishment and command execution.
        Determines which Scrapli/Netmiko platform driver to use for network operations.
        Examples: 'mikrotik_routeros', 'cisco_iosxe', 'juniper_junos'

    platform : str | None
        Hardware architecture platform for firmware operations.
        Used to select correct firmware images for upgrades and hardware-specific operations.
        Examples: 'x86', 'x86_64', 'arm', 'tile', 'mipsbe'
        Optional - only required for firmware upgrade operations.
    """

    host: str
    description: str | None = None
    device_type: SupportedDeviceType = (
        "mikrotik_routeros"  # Default to most common type
    )
    model: str | None = None
    platform: str | None = None
    location: str | None = None
    user: str | None = None
    password: str | None = None
    port: int | None = None
    transport_type: str | None = None
    tags: list[str] | None = None
    overrides: DeviceOverrides | None = None
    command_sequences: dict[str, list[str]] | None = None


class GroupCredentials(BaseModel):
    """Group-level credential configuration."""

    user: str | None = None
    password: str | None = None


class DeviceGroup(BaseModel):
    """Configuration for a device group."""

    description: str
    members: list[str] | None = None
    match_tags: list[str] | None = None
    credentials: GroupCredentials | None = None


class VendorPlatformConfig(BaseModel):
    """Configuration for vendor platform support."""

    description: str
    sequence_path: str
    default_files: list[str] = ["common.yml"]


class VendorSequence(BaseModel):
    """Vendor-specific command sequence definition."""

    description: str
    category: str | None = None
    timeout: int | None = None
    device_types: list[str] | None = None
    commands: list[str]


class CommandSequence(BaseModel):
    """Global command sequence definition."""

    description: str
    commands: list[str]
    tags: list[str] | None = None
    file_operations: dict[str, Any] | None = None


class CommandSequenceGroup(BaseModel):
    """Command sequence group definition."""

    description: str
    match_tags: list[str]


class FileOperationConfig(BaseModel):
    """File operation configuration."""

    local_path: str | None = None
    remote_path: str | None = None
    verify_checksum: bool | None = None
    backup_before_upgrade: bool | None = None
    remote_files: list[str] | None = None
    compress: bool | None = None
    file_pattern: str | None = None


class NetworkConfig(BaseModel):
    """Complete network toolkit configuration."""

    general: GeneralConfig = GeneralConfig()
    devices: dict[str, DeviceConfig] | None = None
    device_groups: dict[str, DeviceGroup] | None = None
    global_command_sequences: dict[str, CommandSequence] | None = None
    command_sequence_groups: dict[str, CommandSequenceGroup] | None = None
    file_operations: dict[str, FileOperationConfig] | None = None

    # Multi-vendor support
    vendor_platforms: dict[str, VendorPlatformConfig] | None = None
    vendor_sequences: dict[str, dict[str, VendorSequence]] | None = None

    def get_device_connection_params(
        self,
        device_name: str,
        username_override: str | None = None,
        password_override: str | None = None,
    ) -> dict[str, Any]:
        """
        Get connection parameters for a device using the builder pattern.

        Parameters
        ----------
        device_name : str
            Name of the device to get parameters for
        username_override : str | None
            Override username (takes precedence over all other sources)
        password_override : str | None
            Override password (takes precedence over all other sources)

        Returns
        -------
        dict[str, Any]
            Connection parameters dictionary

        Raises
        ------
        ValueError
            If device is not found in configuration
        """
        builder = ConnectionParameterBuilder(self)
        return builder.build_parameters(
            device_name, username_override, password_override
        )

    def get_group_members(self, group_name: str) -> list[str]:
        """Get list of device names in a group."""
        if not self.device_groups or group_name not in self.device_groups:
            msg = f"Device group '{group_name}' not found in configuration"
            raise NetworkToolkitError(msg, details={"group": group_name})

        group = self.device_groups[group_name]
        members: list[str] = []

        # Direct members
        if group.members:
            members.extend(
                [m for m in group.members if self.devices and m in self.devices]
            )

        # Tag-based members
        if group.match_tags and self.devices:
            for device_name, device in self.devices.items():
                if device.tags and all(tag in device.tags for tag in group.match_tags):
                    if device_name not in members:
                        members.append(device_name)

        return members

    def get_transport_type(
        self, device_name: str, transport_override: str | None = None
    ) -> str:
        """
        Get the transport type for a device.

        Parameters
        ----------
        device_name : str
            Name of the device
        transport_override : str | None
            Override transport type from CLI or other source

        Returns
        -------
        str
            Transport type ('scrapli' or 'nornir_netmiko')
        """
        # CLI override takes highest precedence
        if transport_override:
            return transport_override

        if not self.devices or device_name not in self.devices:
            return self.general.default_transport_type

        device = self.devices[device_name]
        return device.transport_type or self.general.default_transport_type

    def get_command_sequences_by_tags(
        self, tags: list[str]
    ) -> dict[str, CommandSequence]:
        """
        Get command sequences that match any of the specified tags.

        Parameters
        ----------
        tags : list[str]
            List of tags to match against

        Returns
        -------
        dict[str, CommandSequence]
            Dictionary of sequence names to CommandSequence objects that match the tags
        """
        if not self.global_command_sequences:
            return {}

        matching_sequences: dict[str, CommandSequence] = {}
        for sequence_name, sequence in self.global_command_sequences.items():
            if sequence.tags and any(tag in sequence.tags for tag in tags):
                matching_sequences[sequence_name] = sequence

        return matching_sequences

    def list_command_sequence_groups(self) -> dict[str, CommandSequenceGroup]:
        """
        List all available command sequence groups.

        Returns
        -------
        dict[str, CommandSequenceGroup]
            Dictionary of group names to CommandSequenceGroup objects
        """
        return self.command_sequence_groups or {}

    def get_command_sequences_by_group(
        self, group_name: str
    ) -> dict[str, CommandSequence]:
        """
        Get command sequences that match a specific group's tags.

        Parameters
        ----------
        group_name : str
            Name of the command sequence group

        Returns
        -------
        dict[str, CommandSequence]
            Dictionary of sequence names to CommandSequence objects that match the group's tags

        Raises
        ------
        ValueError
            If the group doesn't exist
        """
        if (
            not self.command_sequence_groups
            or group_name not in self.command_sequence_groups
        ):
            msg = f"Command sequence group '{group_name}' not found in configuration"
            raise ValueError(msg)

        group = self.command_sequence_groups[group_name]
        return self.get_command_sequences_by_tags(group.match_tags)

    # --- New unified sequence helpers ---
    def get_all_sequences(self) -> dict[str, dict[str, Any]]:
        """Return all available sequences from global and device-specific configs.

        Returns
        -------
        dict[str, dict]
            Mapping of sequence name -> info dict with keys:
            - commands: list[str]
            - origin: "global" | "device"
            - sources: list[str] (device names if origin == "device", or ["global"])
            - description: str | None (only for global sequences)
        """
        sequences: dict[str, dict[str, Any]] = {}

        # Add global sequences first (these take precedence)
        if self.global_command_sequences:
            for name, seq in self.global_command_sequences.items():
                sequences[name] = {
                    "commands": list(seq.commands),
                    "origin": "global",
                    "sources": ["global"],
                    "description": getattr(seq, "description", None),
                }

        # Add device-specific sequences if not already defined globally
        if self.devices:
            for dev_name, dev in self.devices.items():
                if not dev.command_sequences:
                    continue
                for name, commands in dev.command_sequences.items():
                    if name not in sequences:
                        sequences[name] = {
                            "commands": list(commands),
                            "origin": "device",
                            "sources": [dev_name],
                            "description": None,
                        }
                    elif sequences[name]["origin"] == "device":
                        # Track additional device sources for same-named sequence
                        sources = sequences[name].setdefault("sources", [])
                        if dev_name not in sources:
                            sources.append(dev_name)
        return sequences

    def resolve_sequence_commands(
        self, sequence_name: str, device_name: str | None = None
    ) -> list[str] | None:
        """Resolve commands for a sequence name from any origin.

        Parameters
        ----------
        sequence_name : str
            Name of the sequence to resolve
        device_name : str | None
            Device name to use for vendor-specific sequence resolution

        Returns
        -------
        list[str] | None
            List of commands for the sequence, or None if not found

        Resolution order:
        1. Global sequence definitions (highest priority)
        2. Vendor-specific sequences based on device's device_type
        3. Device-specific sequences (lowest priority)
        """
        # 1. Prefer global definition
        if (
            self.global_command_sequences
            and sequence_name in self.global_command_sequences
        ):
            return list(self.global_command_sequences[sequence_name].commands)

        # 2. Look for vendor-specific sequences
        if device_name and self.devices and device_name in self.devices:
            device = self.devices[device_name]
            vendor_commands = self._resolve_vendor_sequence(
                sequence_name, device.device_type
            )
            if vendor_commands:
                return vendor_commands

        # 3. Fall back to any device-defined sequence
        if self.devices:
            for dev in self.devices.values():
                if dev.command_sequences and sequence_name in dev.command_sequences:
                    return list(dev.command_sequences[sequence_name])
        return None

    def _resolve_vendor_sequence(
        self, sequence_name: str, device_type: str
    ) -> list[str] | None:
        """Resolve vendor-specific sequence commands.

        Parameters
        ----------
        sequence_name : str
            Name of the sequence to resolve
        device_type : str
            Device type (e.g., 'mikrotik_routeros', 'cisco_iosxe')

        Returns
        -------
        list[str] | None
            List of commands for the vendor-specific sequence, or None if not found
        """
        if (
            not self.vendor_sequences
            or device_type not in self.vendor_sequences
            or sequence_name not in self.vendor_sequences[device_type]
        ):
            return None

        vendor_sequence = self.vendor_sequences[device_type][sequence_name]
        return list(vendor_sequence.commands)

    def get_device_groups(self, device_name: str) -> list[str]:
        """
        Get all groups that a device belongs to.

        Parameters
        ----------
        device_name : str
            Name of the device

        Returns
        -------
        list[str]
            List of group names the device belongs to
        """
        device_groups: list[str] = []
        if not self.device_groups or not self.devices:
            return device_groups

        device = self.devices.get(device_name) if self.devices else None
        if not device:
            return device_groups

        for group_name, group_config in (self.device_groups or {}).items():
            # Check explicit membership
            if group_config.members and device_name in group_config.members:
                device_groups.append(group_name)
                continue

            # Check tag-based membership
            if (
                group_config.match_tags
                and device.tags
                and any(tag in device.tags for tag in group_config.match_tags)
            ):
                device_groups.append(group_name)

        return device_groups

    def get_group_credentials(self, device_name: str) -> tuple[str | None, str | None]:
        """
        Get group-level credentials for a device using the environment manager.

        Checks all groups the device belongs to and returns the first
        group credentials found, prioritizing by group order.

        Parameters
        ----------
        device_name : str
            Name of the device

        Returns
        -------
        tuple[str | None, str | None]
            Tuple of (username, password) from group credentials, or (None, None)
        """
        device_groups = self.get_device_groups(device_name)

        for group_name in device_groups:
            group = self.device_groups.get(group_name) if self.device_groups else None
            if group and group.credentials:
                # Check for explicit credentials in group config
                if group.credentials.user or group.credentials.password:
                    return (group.credentials.user, group.credentials.password)

                # Check for environment variables for this group
                group_user = EnvironmentCredentialManager.get_group_specific(
                    group_name, "user"
                )
                group_password = EnvironmentCredentialManager.get_group_specific(
                    group_name, "password"
                )
                if group_user or group_password:
                    return (group_user, group_password)

        return (None, None)


# CSV/Discovery/Merge helpers


def _load_csv_devices(csv_path: Path) -> dict[str, DeviceConfig]:
    """
    Load device configurations from CSV file.

    Expected CSV headers: name,host,device_type,description,platform,model,location,tags
    Tags should be semicolon-separated in a single column.
    """
    devices: dict[str, DeviceConfig] = {}

    try:
        with csv_path.open("r", encoding="utf-8") as f:
            reader = csv.DictReader(f)

            for row in reader:
                name = row.get("name", "").strip()
                if not name:
                    continue

                # Parse tags from semicolon-separated string
                tags_str = row.get("tags", "").strip()
                tags = (
                    [tag.strip() for tag in tags_str.split(";") if tag.strip()]
                    if tags_str
                    else None
                )
<<<<<<< HEAD
=======

                # Validate device_type and use fallback if invalid
                device_type_raw = row.get("device_type", "linux").strip()
                valid_types = {
                    "mikrotik_routeros",
                    "cisco_iosxe",
                    "cisco_ios",
                    "cisco_iosxr",
                    "cisco_nxos",
                    "juniper_junos",
                    "arista_eos",
                    "linux",
                    "generic",
                }
                device_type = cast(
                    SupportedDeviceType,
                    device_type_raw if device_type_raw in valid_types else "linux",
                )
>>>>>>> 9954cc5f

                device_config = DeviceConfig(
                    host=row.get("host", "").strip(),
                    device_type=device_type,  # Now guaranteed to be valid
                    description=row.get("description", "").strip() or None,
                    platform=row.get("platform", "").strip() or None,
                    model=row.get("model", "").strip() or None,
                    location=row.get("location", "").strip() or None,
                    tags=tags,
                )

                devices[name] = device_config

        logging.debug(f"Loaded {len(devices)} devices from CSV: {csv_path}")
        return devices

    except Exception as e:  # pragma: no cover - robustness
        logging.warning(f"Failed to load devices from CSV {csv_path}: {e}")
        return {}


def _load_csv_groups(csv_path: Path) -> dict[str, DeviceGroup]:
    """
    Load device group configurations from CSV file.

    Expected CSV headers: name,description,members,match_tags
    Members and match_tags should be semicolon-separated.
    """
    groups: dict[str, DeviceGroup] = {}

    try:
        with csv_path.open("r", encoding="utf-8") as f:
            reader = csv.DictReader(f)

            for row in reader:
                name = row.get("name", "").strip()
                if not name:
                    continue

                # Parse members from semicolon-separated string
                members_str = row.get("members", "").strip()
                members = (
                    [m.strip() for m in members_str.split(";") if m.strip()]
                    if members_str
                    else None
                )

                # Parse match_tags from semicolon-separated string
                tags_str = row.get("match_tags", "").strip()
                match_tags = (
                    [tag.strip() for tag in tags_str.split(";") if tag.strip()]
                    if tags_str
                    else None
                )

                group_config = DeviceGroup(
                    description=row.get("description", "").strip(),
                    members=members,
                    match_tags=match_tags,
                )

                groups[name] = group_config

        logging.debug(f"Loaded {len(groups)} groups from CSV: {csv_path}")
        return groups

    except Exception as e:  # pragma: no cover - robustness
        logging.warning(f"Failed to load groups from CSV {csv_path}: {e}")
        return {}


def _load_csv_sequences(csv_path: Path) -> dict[str, CommandSequence]:
    """
    Load command sequence configurations from CSV file.

    Expected CSV headers: name,description,commands,tags
    Commands and tags should be semicolon-separated.
    """
    sequences: dict[str, CommandSequence] = {}

    try:
        with csv_path.open("r", encoding="utf-8") as f:
            reader = csv.DictReader(f)

            for row in reader:
                name = row.get("name", "").strip()
                if not name:
                    continue

                # Parse commands from semicolon-separated string
                commands_str = row.get("commands", "").strip()
                commands = [
                    cmd.strip() for cmd in commands_str.split(";") if cmd.strip()
                ]

                if not commands:
                    logging.warning(f"Sequence '{name}' has no commands, skipping")
                    continue

                # Parse tags from semicolon-separated string
                tags_str = row.get("tags", "").strip()
                tags = (
                    [tag.strip() for tag in tags_str.split(";") if tag.strip()]
                    if tags_str
                    else None
                )

                sequence_config = CommandSequence(
                    description=row.get("description", "").strip(),
                    commands=commands,
                    tags=tags,
                )

                sequences[name] = sequence_config

        logging.debug(f"Loaded {len(sequences)} sequences from CSV: {csv_path}")
        return sequences

    except Exception as e:  # pragma: no cover - robustness
        logging.warning(f"Failed to load sequences from CSV {csv_path}: {e}")
        return {}


def _discover_config_files(config_dir: Path, config_type: str) -> list[Path]:
    """
    Discover configuration files of a specific type in config directory and subdirectories.

    Looks for both YAML and CSV files in:
    - config_dir/{config_type}.yml
    - config_dir/{config_type}.csv
    - config_dir/{config_type}/{config_type}.yml
    - config_dir/{config_type}/{config_type}.csv
    - config_dir/{config_type}/*.yml
    - config_dir/{config_type}/*.csv
    """
    files: list[Path] = []

    # Main config file in root
    for ext in [".yml", ".yaml", ".csv"]:
        main_file = config_dir / f"{config_type}{ext}"
        if main_file.exists():
            files.append(main_file)

    # Subdirectory files
    subdir = config_dir / config_type
    if subdir.exists() and subdir.is_dir():
        # Main file in subdirectory
        for ext in [".yml", ".yaml", ".csv"]:
            sub_main_file = subdir / f"{config_type}{ext}"
            if sub_main_file.exists():
                files.append(sub_main_file)

        # All yaml/csv files in subdirectory
        for pattern in ["*.yml", "*.yaml", "*.csv"]:
            files.extend(subdir.glob(pattern))

    # Remove duplicates while preserving order
    seen: set[Path] = set()
    unique_files: list[Path] = []
    for f in files:
        if f not in seen:
            seen.add(f)
            unique_files.append(f)

    return unique_files


def _merge_configs(
    base_config: dict[str, Any], override_config: dict[str, Any]
) -> dict[str, Any]:
    """
    Merge two configuration dictionaries with override precedence.

    More specific configs (from subdirectories or later files) override general ones.
    """
    merged = base_config.copy()

    for key, value in override_config.items():
        if key in merged and isinstance(merged[key], dict) and isinstance(value, dict):
            # Recursively merge nested dictionaries
            merged[key] = _merge_configs(merged[key], value)
        else:
            # Override with new value
            merged[key] = value

    return merged


def load_config(config_path: str | Path) -> NetworkConfig:
    """
    Load and validate configuration from YAML file(s).

    Supports both:
    1. New modular config: config_path as directory containing config/, devices.yml,
       groups.yml, sequences.yml
    2. Legacy monolithic: config_path as single devices.yml file

    Additionally loads environment variables from .env files before loading config.
    Auto-exports JSON schemas for editor validation when working in a project directory.
    """
    config_path = Path(config_path)
    original_path = config_path  # Keep track of original user input

    # Load .env files first to make environment variables available for credential resolution
    load_dotenv_files(config_path)

    # Check for new modular configuration structure
    # Handle default path "config" - check current directory first, then fall back to platform default
    if config_path.name in ["config", "config/"]:
        # First try current directory
        if config_path.exists():
            config = load_modular_config(config_path)
            _auto_export_schemas_if_project()
            return config
        # Fall through to platform default logic below

    # If user provided an explicit file path that doesn't exist, fail immediately
    if not config_path.exists() and str(original_path) not in ["config", "devices.yml"]:
        # User specified an explicit path that doesn't exist
        msg = f"Configuration file not found: {config_path}"
        raise FileNotFoundError(msg)

    # Check if config_path is a directory or if config/ directory exists alongside it
    if config_path.is_dir():
        # Support directories that directly contain the modular files (config.yml, devices.yml, ...)
        direct_config_file = config_path / "config.yml"
        direct_devices_file = config_path / "devices.yml"
        if direct_config_file.exists() and direct_devices_file.exists():
            config = load_modular_config(config_path)
            _auto_export_schemas_if_project()
            return config
        # Also support nested "config/" directory inside the provided directory
        config_dir = config_path / "config"
    else:
        config_dir = config_path.parent / "config"

    # Try modular config first (nested config/ next to provided path)
    if config_dir.exists() and config_dir.is_dir():
        config = load_modular_config(config_dir)
        _auto_export_schemas_if_project()
        return config

    # Legacy monolithic config - if file exists, load it
    if config_path.exists():
        config = load_legacy_config(config_path)
        _auto_export_schemas_if_project()
        return config

    # Only try fallback paths for default config names
    if str(original_path) in ["config", "devices.yml"]:
        # Prefer platform default location first
        platform_default = default_modular_config_dir()
        possible_paths: list[Path] = []
        if (platform_default / "config.yml").exists():
            possible_paths.append(platform_default / "config.yml")
        possible_paths.extend(
            [
                Path("config/config.yml"),  # Modular config in CWD
                Path("devices.yml"),  # Legacy config in root
            ]
        )

        for path in possible_paths:
            if path.exists():
                if path.name == "config.yml":
                    # Check if this is a modular config by looking for devices/ or groups/ directories
                    parent_dir = path.parent
                    if (parent_dir / "devices").exists() or (
                        parent_dir / "groups"
                    ).exists():
                        config = load_modular_config(parent_dir)
                        _auto_export_schemas_if_project()
                        return config
                    # Fall back to legacy loading
                    config = load_legacy_config(path)
                    _auto_export_schemas_if_project()
                    return config
                else:
                    config = load_legacy_config(path)
                    _auto_export_schemas_if_project()
                    return config

    # Final attempt: platform default modular path
    platform_default_dir = default_modular_config_dir()
    if (platform_default_dir / "config.yml").exists():
        config = load_modular_config(platform_default_dir)
        # Don't auto-export for global configs - only for project configs
        return config

    # If we get here, nothing was found
    msg = f"Configuration file not found: {config_path}"
    raise FileNotFoundError(msg)


def _auto_export_schemas_if_project() -> None:
    """
    Automatically export schemas if we're in a project directory.

    Only exports if:
    1. We're working with a local config (not global system config)
    2. Schemas don't already exist or are outdated
    3. Working directory appears to be a project (has .git, pyproject.toml, etc.)
    """
    import time
    from pathlib import Path

    # Check if this looks like a project directory
    project_indicators = [
        Path(".git"),
        Path("pyproject.toml"),
        Path("package.json"),
        Path("Cargo.toml"),
        Path("go.mod"),
        Path("config/config.yml"),  # nw project
    ]

    if not any(indicator.exists() for indicator in project_indicators):
        logging.debug("Not in a project directory, skipping schema export")
        return

    schema_dir = Path("schemas")
    schema_file = schema_dir / "network-config.schema.json"

    # Check if schemas need updating (don't export every time)
    if schema_file.exists():
        # Check if schema is less than 1 day old
        schema_age = time.time() - schema_file.stat().st_mtime
        if schema_age < 86400:  # 24 hours
            logging.debug("Schemas are up to date, skipping export")
            return

    try:
        export_schemas_to_workspace()
        logging.debug("Auto-exported JSON schemas for editor validation")
    except Exception as e:
        # Don't fail config loading if schema export fails
        logging.debug(f"Failed to auto-export schemas: {e}")


def _is_project_config(config_path: Path) -> bool:
    """Check if this is a project-local config vs global system config."""
    try:
        # If config is in current directory tree, consider it project config
        cwd = Path.cwd()
        config_path.resolve().relative_to(cwd.resolve())
        return True
    except ValueError:
        # Config is outside current directory tree (likely global)
        return False


def load_modular_config(config_dir: Path) -> NetworkConfig:
    """Load configuration from modular config directory structure with enhanced discovery."""
    try:
        # Load main config
        config_file = config_dir / "config.yml"
        if not config_file.exists():
            msg = f"Main config file not found: {config_file}"
            raise FileNotFoundError(msg)

        with config_file.open("r", encoding="utf-8") as f:
            main_config: dict[str, Any] = yaml.safe_load(f) or {}

        # Enhanced device loading with CSV support and subdirectory discovery
        all_devices: dict[str, Any] = {}
        device_defaults: dict[str, Any] = {}
        device_files = _discover_config_files(config_dir, "devices")

        # Load defaults first
        devices_dir = config_dir / "devices"
        if devices_dir.exists():
            defaults_file = devices_dir / "_defaults.yml"
            if defaults_file.exists():
                try:
                    with defaults_file.open("r", encoding="utf-8") as f:
                        defaults_config: dict[str, Any] = yaml.safe_load(f) or {}
                        device_defaults = defaults_config.get("defaults", {})
                except yaml.YAMLError as e:
                    logging.warning(
                        f"Invalid YAML in defaults file {defaults_file}: {e}"
                    )

        # Load device files
        for device_file in device_files:
            # Skip defaults file as it's handled separately
            if device_file.name == "_defaults.yml":
                continue

            if device_file.suffix.lower() == ".csv":
                file_devices = _load_csv_devices(device_file)
                # Apply defaults to CSV devices
                for _device_name, device_config in file_devices.items():
                    for key, default_value in device_defaults.items():
                        if getattr(device_config, key, None) is None:
                            setattr(device_config, key, default_value)
                all_devices.update(file_devices)
            else:
                try:
                    with device_file.open("r", encoding="utf-8") as f:
                        device_yaml_config: dict[str, Any] = yaml.safe_load(f) or {}
                        file_devices = device_yaml_config.get("devices", {})
                        if isinstance(file_devices, dict):
                            # Apply defaults to YAML devices
                            for _device_name, device_config in file_devices.items():
                                # Ensure dict shape
                                if not isinstance(device_config, dict):
                                    continue
                                # Apply defaults
                                for key, default_value in device_defaults.items():
                                    if key not in device_config:
                                        device_config[key] = default_value
                                # Ensure a valid device_type default for YAML devices
                                # Tests often omit this field for some devices
                                device_config.setdefault("device_type", "linux")
                            all_devices.update(file_devices)
                        else:
                            logging.warning(
                                f"Invalid devices structure in {device_file}, skipping"
                            )
                except yaml.YAMLError as e:
                    logging.warning(f"Invalid YAML in {device_file}: {e}")

        # Enhanced group loading with CSV support and subdirectory discovery
        all_groups: dict[str, Any] = {}
        group_files = _discover_config_files(config_dir, "groups")

        for group_file in group_files:
            if group_file.suffix.lower() == ".csv":
                file_groups = _load_csv_groups(group_file)
                all_groups.update(file_groups)
            else:
                try:
                    with group_file.open("r", encoding="utf-8") as f:
                        group_yaml_config: dict[str, Any] = yaml.safe_load(f) or {}
                        file_groups = group_yaml_config.get("groups", {})
                        if isinstance(file_groups, dict):
                            all_groups.update(file_groups)
                        else:
                            logging.warning(
                                f"Invalid groups structure in {group_file}, skipping"
                            )
                except yaml.YAMLError as e:
                    logging.warning(f"Invalid YAML in {group_file}: {e}")

        # Enhanced sequence loading with CSV support and subdirectory discovery
        all_sequences: dict[str, Any] = {}
        sequence_files = _discover_config_files(config_dir, "sequences")
        sequences_config: dict[str, Any] = {}

        for seq_file in sequence_files:
            if seq_file.suffix.lower() == ".csv":
                file_sequences = _load_csv_sequences(seq_file)
                all_sequences.update(file_sequences)
            else:
                try:
                    with seq_file.open("r", encoding="utf-8") as f:
                        seq_yaml_config: dict[str, Any] = yaml.safe_load(f) or {}
                        # Extract sequences
                        file_sequences = seq_yaml_config.get("sequences", {})
                        if isinstance(file_sequences, dict):
                            all_sequences.update(file_sequences)

                        # Keep track of other sequence config for vendor sequences
                        if not sequences_config:
                            sequences_config = seq_yaml_config
                        else:
                            sequences_config = _merge_configs(
                                sequences_config, seq_yaml_config
                            )
                except yaml.YAMLError as e:
                    logging.warning(f"Invalid YAML in {seq_file}: {e}")

        # Load vendor-specific sequences
        vendor_sequences = _load_vendor_sequences(config_dir, sequences_config)

        # Merge all configs into the expected format
        merged_config: dict[str, Any] = {
            "general": main_config.get("general", {}),
            "devices": all_devices,
            "device_groups": all_groups,
            "global_command_sequences": all_sequences,
            "vendor_platforms": sequences_config.get("vendor_platforms", {}),
            "vendor_sequences": vendor_sequences,
        }

        logging.debug(f"Loaded modular configuration from {config_dir.resolve()}")
        logging.debug(f"  - Devices: {len(all_devices)}")
        logging.debug(f"  - Groups: {len(all_groups)}")
        logging.debug(f"  - Sequences: {len(all_sequences)}")

        return NetworkConfig(**merged_config)

    except yaml.YAMLError as e:
        msg = f"Invalid YAML in modular configuration: {config_dir}"
        raise ValueError(msg) from e
    except FileNotFoundError:
        # Re-raise FileNotFoundError as-is for missing config files
        raise
    except Exception as e:  # pragma: no cover - safety
        msg = f"Failed to load modular configuration from {config_dir}: {e}"
        raise ValueError(msg) from e


def _load_vendor_sequences(
    config_dir: Path, sequences_config: dict[str, Any]
) -> dict[str, dict[str, VendorSequence]]:
    """Load vendor-specific sequences from sequences directory."""
    vendor_sequences: dict[str, dict[str, VendorSequence]] = {}

    # Get vendor platform configurations
    vendor_platforms = sequences_config.get("vendor_platforms", {})

    for platform_name, platform_config in vendor_platforms.items():
        platform_sequences: dict[str, VendorSequence] = {}

        # Build path to vendor sequences
        sequence_path = config_dir / platform_config.get("sequence_path", "")

        if not sequence_path.exists():
            logging.debug(f"Vendor sequence path not found: {sequence_path}")
            continue

        # Load default sequence files for this vendor
        default_files = platform_config.get("default_files", ["common.yml"])

        for sequence_file in default_files:
            vendor_file_path = sequence_path / sequence_file

            if not vendor_file_path.exists():
                logging.debug(f"Vendor sequence file not found: {vendor_file_path}")
                continue

            try:
                with vendor_file_path.open("r", encoding="utf-8") as f:
                    vendor_config: dict[str, Any] = yaml.safe_load(f) or {}

                # Load sequences from the vendor file
                sequences = vendor_config.get("sequences", {})
                for seq_name, seq_data in sequences.items():
                    platform_sequences[seq_name] = VendorSequence(**seq_data)

                logging.debug(
                    f"Loaded {len(sequences)} sequences for {platform_name} from {vendor_file_path}"
                )

            except yaml.YAMLError as e:
                logging.warning(
                    f"Invalid YAML in vendor sequence file {vendor_file_path}: {e}"
                )
                continue
            except Exception as e:  # pragma: no cover - robustness
                logging.warning(
                    f"Failed to load vendor sequence file {vendor_file_path}: {e}"
                )
                continue

        if platform_sequences:
            vendor_sequences[platform_name] = platform_sequences

    return vendor_sequences


def load_legacy_config(config_path: Path) -> NetworkConfig:
    """Load configuration from legacy monolithic YAML file."""
    try:
        with config_path.open("r", encoding="utf-8") as f:
            raw_config: dict[str, Any] = yaml.safe_load(f) or {}

        # Backfill missing device_type with a sensible default for YAML-based configs
        try:
            devices_node = raw_config.get("devices", {})
            if isinstance(devices_node, dict):
                for _name, dev in devices_node.items():
                    if isinstance(dev, dict) and "device_type" not in dev:
                        dev["device_type"] = "linux"
        except Exception:
            # Be permissive; validation will catch irrecoverable shapes
            pass

        # Log config loading for debugging
        logging.debug(f"Loaded legacy configuration from {config_path}")

        return NetworkConfig(**raw_config)

    except yaml.YAMLError as e:
        msg = f"Invalid YAML in configuration file: {config_path}"
        raise ValueError(msg) from e
    except Exception as e:  # pragma: no cover - safety
        msg = f"Failed to load configuration from {config_path}: {e}"
        raise ValueError(msg) from e


def generate_json_schema() -> dict[str, Any]:
    """
    Generate JSON schema for the NetworkConfig model.

    This can be used by YAML editors to provide validation and auto-completion.

    Returns
    -------
    dict[str, Any]
        JSON schema for NetworkConfig

    Examples
    --------
    Save schema to file for VS Code YAML extension:

    >>> import json
    >>> from pathlib import Path
    >>> schema = generate_json_schema()
    >>> Path("config-schema.json").write_text(json.dumps(schema, indent=2))
    """
    return NetworkConfig.model_json_schema()


def export_schemas_to_workspace() -> None:
    """
    Export JSON schemas to current workspace for editor integration.

    Creates:
    - schemas/network-config.schema.json (full config)
    - schemas/device-config.schema.json (device only)
    - .vscode/settings.json (VS Code YAML validation)

    This is automatically called by CLI commands when working in a project.
    """
    import json
    from pathlib import Path

    # Generate schemas
    full_schema = generate_json_schema()

    # Create schema directory
    schema_dir = Path("schemas")
    schema_dir.mkdir(exist_ok=True)

    # Full NetworkConfig schema
    full_schema_path = schema_dir / "network-config.schema.json"
    with full_schema_path.open("w", encoding="utf-8") as f:
        json.dump(full_schema, f, indent=2)

    # Extract DeviceConfig schema for standalone device files
    # Device files contain a "devices" object with multiple DeviceConfig entries
    device_collection_schema: dict[str, Any] = {
        "$schema": "https://json-schema.org/draft/2020-12/schema",
        "title": "Device Collection Configuration",
        "description": "Schema for device collection files (config/devices/*.yml)",
        "type": "object",
        "properties": {
            "devices": {
                "type": "object",
                "additionalProperties": {"$ref": "#/$defs/DeviceConfig"},
                "description": "Dictionary of device configurations keyed by device name",
            }
        },
        "required": ["devices"],
        "$defs": full_schema["$defs"],  # Include all definitions for references
    }

    device_schema_path = schema_dir / "device-config.schema.json"
    with device_schema_path.open("w", encoding="utf-8") as f:
        json.dump(device_collection_schema, f, indent=2)

    # Create groups collection schema for standalone group files
    # Group files contain a "groups" object with multiple DeviceGroup entries
    groups_collection_schema: dict[str, Any] = {
        "$schema": "https://json-schema.org/draft/2020-12/schema",
        "title": "Groups Collection Configuration",
        "description": "Schema for group collection files (config/groups/*.yml)",
        "type": "object",
        "properties": {
            "groups": {
                "type": "object",
                "additionalProperties": {"$ref": "#/$defs/DeviceGroup"},
                "description": "Dictionary of device group configurations keyed by group name",
            }
        },
        "required": ["groups"],
        "$defs": full_schema["$defs"],  # Include all definitions for references
    }

    groups_schema_path = schema_dir / "groups-config.schema.json"
    with groups_schema_path.open("w", encoding="utf-8") as f:
        json.dump(groups_collection_schema, f, indent=2)

    # Create/update VS Code settings for YAML validation
    vscode_dir = Path(".vscode")
    vscode_dir.mkdir(exist_ok=True)

    settings_path = vscode_dir / "settings.json"
    yaml_schema_config = {
        "yaml.schemas": {
            "./schemas/network-config.schema.json": [
                "config/config.yml",
                "devices.yml",
            ],
            "./schemas/device-config.schema.json": [
                "config/devices/*.yml",
                "config/devices.yml",
            ],
            "./schemas/groups-config.schema.json": [
                "config/groups/*.yml",
                "config/groups.yml",
            ],
        }
    }

    # Merge with existing settings if they exist
    if settings_path.exists():
        try:
            with settings_path.open("r", encoding="utf-8") as f:
                existing_settings = json.load(f)
            # Only update yaml.schemas, preserve other settings
            existing_settings.update(yaml_schema_config)
            yaml_schema_config = existing_settings
        except (json.JSONDecodeError, KeyError):
            # If existing settings are malformed, just use our config
            pass

    with settings_path.open("w", encoding="utf-8") as f:
        json.dump(yaml_schema_config, f, indent=2)

    logging.debug(f"Exported schemas to {schema_dir.resolve()}")
    logging.debug(f"Updated VS Code settings at {settings_path.resolve()}")


def get_supported_device_types() -> set[str]:
    """
    Get the set of supported device types for validation.

    Returns
    -------
    set[str]
        Set of supported device type strings
    """
    # Extract from the Literal type for consistency
    return {
        "mikrotik_routeros",
        "cisco_iosxe",
        "cisco_ios",
        "cisco_iosxr",
        "cisco_nxos",
        "juniper_junos",
        "arista_eos",
        "linux",
        "generic",
    }<|MERGE_RESOLUTION|>--- conflicted
+++ resolved
@@ -15,10 +15,7 @@
 from dotenv import load_dotenv
 from pydantic import BaseModel, field_validator
 
-<<<<<<< HEAD
-=======
 from network_toolkit.common.paths import default_modular_config_dir
->>>>>>> 9954cc5f
 from network_toolkit.credentials import (
     ConnectionParameterBuilder,
     EnvironmentCredentialManager,
@@ -663,8 +660,6 @@
                     if tags_str
                     else None
                 )
-<<<<<<< HEAD
-=======
 
                 # Validate device_type and use fallback if invalid
                 device_type_raw = row.get("device_type", "linux").strip()
@@ -683,7 +678,6 @@
                     SupportedDeviceType,
                     device_type_raw if device_type_raw in valid_types else "linux",
                 )
->>>>>>> 9954cc5f
 
                 device_config = DeviceConfig(
                     host=row.get("host", "").strip(),
