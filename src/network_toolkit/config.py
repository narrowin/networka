# SPDX-FileCopyrightText: 2025-present Network Team <network@company.com>
#
# SPDX-License-Identifier: MIT
"""Configuration management for network toolkit."""

from __future__ import annotations

import csv
import logging
import os
from pathlib import Path
from typing import Any, cast

import yaml
from dotenv import load_dotenv
from pydantic import BaseModel, PrivateAttr, field_validator

from network_toolkit.common.defaults import DEFAULT_CONFIG_PATH

# from network_toolkit.common.paths import default_modular_config_dir
from network_toolkit.credentials import (
    ConnectionParameterBuilder,
    EnvironmentCredentialManager,
)
from network_toolkit.exceptions import ConfigurationError, NetworkToolkitError
from network_toolkit.inventory.catalog import InventoryCatalog, set_inventory_catalog
from network_toolkit.inventory.nornir_simple import compile_nornir_simple_inventory
from network_toolkit.runtime import get_runtime_settings


def _resolve_fallback_config_path(original_hint: Path | None = None) -> Path | None:
    """Best-effort fallback discovery for a modular config directory.

    Order:
    1) NW_CONFIG_DIR environment variable, if it exists
    2) Search upwards from current working directory for a folder named 'config'
    3) If an original hint is provided, search upwards from that location as well

    Returns a Path to a directory if found, otherwise None.
    """
    # 1) Explicit environment override
    env_dir = os.environ.get("NW_CONFIG_DIR")
    if env_dir:
        p = Path(env_dir)
        if p.exists() and p.is_dir():
            return p

    def search_up(start: Path) -> Path | None:
        cur = start
        seen = 0
        while True:
            candidate = cur / "config"
            if candidate.exists() and candidate.is_dir():
                return candidate
            if cur.parent == cur or seen > 12:  # avoid deep walks
                return None
            cur = cur.parent
            seen += 1

    # 2) From CWD
    cwd_found = search_up(Path.cwd())
    if cwd_found is not None:
        return cwd_found

    # 3) From original hint
    if original_hint is not None:
        try:
            hint_found = search_up(original_hint.resolve())
        except Exception:
            hint_found = None
        if hint_found is not None:
            return hint_found

    return None


def _resolve_fallback_config_path(original_hint: Path | None = None) -> Path | None:
    """Best-effort fallback discovery for a modular config directory.

    Order:
    1) NW_CONFIG_DIR environment variable, if it exists
    2) Search upwards from current working directory for a folder named 'config'
    3) If an original hint is provided, search upwards from that location as well

    Returns a Path to a directory if found, otherwise None.
    """
    # 1) Explicit environment override
    env_dir = os.environ.get("NW_CONFIG_DIR")
    if env_dir:
        p = Path(env_dir)
        if p.exists() and p.is_dir():
            return p

    def search_up(start: Path) -> Path | None:
        cur = start
        seen = 0
        while True:
            candidate = cur / "config"
            if candidate.exists() and candidate.is_dir():
                return candidate
            if cur.parent == cur or seen > 12:  # avoid deep walks
                return None
            cur = cur.parent
            seen += 1

    # 2) From CWD
    cwd_found = search_up(Path.cwd())
    if cwd_found is not None:
        return cwd_found

    # 3) From original hint
    if original_hint is not None:
        try:
            hint_found = search_up(original_hint.resolve())
        except Exception:
            hint_found = None
        if hint_found is not None:
            return hint_found

    return None


def load_dotenv_files(config_path: Path | None = None) -> None:
    """
    Load environment variables from .env files.

    Precedence order (highest to lowest):
    1. Environment variables already set (highest priority)
    2. .env in config directory (if config_path provided)
    3. .env in current working directory (lowest priority)

    Parameters
    ----------
    config_path : Path | None
        Path to the configuration file (used to locate adjacent .env file)
    """
    # Store any existing NW_* environment variables to preserve their precedence
    # These are the "real" environment variables that should have highest priority
    original_nw_vars = {k: v for k, v in os.environ.items() if k.startswith("NW_")}

    # Load .env from current working directory first (lowest priority)
    cwd_env = Path.cwd() / ".env"
    if cwd_env.exists():
        logging.debug(f"Loading .env from current directory: {cwd_env.resolve()}")
        load_dotenv(cwd_env, override=False)

    # Load .env from config directory (if config_path provided)
    if config_path:
        config_dir = config_path.parent if config_path.is_file() else config_path
        config_env = config_dir / ".env"
        if config_env.exists():
            logging.debug(f"Loading .env from config directory: {config_env.resolve()}")
            # This will override any values loaded from cwd .env
            load_dotenv(config_env, override=True)

    # Finally, restore any environment variables that existed BEFORE we started loading .env files
    # This ensures that environment variables set by the user have the highest precedence
    for key, value in original_nw_vars.items():
        os.environ[key] = value


class GeneralConfig(BaseModel):
    """General configuration settings."""

    # Directory paths
    firmware_dir: str = "/tmp/firmware"
    backup_dir: str = "/tmp/backups"
    logs_dir: str = "/tmp/logs"
    results_dir: str = "/tmp/results"

    # Default connection settings (credentials now come from environment variables)
    transport: str = "system"
    port: int = 22
    timeout: int = 30
    default_transport_type: str = "scrapli"
    ssh_config_file: bool = True
    ssh_strict_host_key_checking: bool = (
        False  # accept-new: auto-accept new keys, verify existing
    )

    # Connection retry settings
    connection_retries: int = 3
    retry_delay: int = 5

    # File transfer settings
    transfer_timeout: int = 300
    verify_checksums: bool = True

    # Command execution settings
    command_timeout: int = 60
    enable_logging: bool = True
    log_level: str = "WARNING"

    # Backup retention policy
    backup_retention_days: int = 30
    max_backups_per_device: int = 10

    # Results storage configuration
    store_results: bool = False
    results_format: str = "txt"
    results_include_timestamp: bool = True
    results_include_command: bool = True

    # Output formatting configuration
    output_mode: str = "default"

    @property
    def default_user(self) -> str:
        """Get default username from environment variable."""
        user = EnvironmentCredentialManager.get_default("user")
        if not user:
            msg = "Default username not found in environment. Please set NW_USER_DEFAULT environment variable."
            raise ValueError(msg)
        return user

    @property
    def default_password(self) -> str:
        """Get default password from environment variable."""
        password = EnvironmentCredentialManager.get_default("password")
        if not password:
            msg = "Default password not found in environment. Please set NW_PASSWORD_DEFAULT environment variable."
            raise ValueError(msg)
        return password

    @field_validator("results_format")
    @classmethod
    def validate_results_format(cls, v: str) -> str:
        """Validate results format is supported."""
        if v.lower() not in ["txt", "json", "yaml"]:
            msg = "results_format must be one of: txt, json, yaml"
            raise ValueError(msg)
        return v.lower()

    @field_validator("transport")
    @classmethod
    def validate_transport(cls, v: str) -> str:
        """Validate transport is supported."""
        valid_transports = [
            "system",
            "paramiko",
            "ssh2",
            "telnet",
            "asyncssh",
            "asynctelnet",
        ]
        if v.lower() not in valid_transports:
            msg = f"transport must be one of: {', '.join(valid_transports)}"
            raise ValueError(msg)
        return v.lower()

    @field_validator("log_level")
    @classmethod
    def validate_log_level(cls, v: str) -> str:
        """Validate log level is supported."""
        if v.upper() not in ["DEBUG", "INFO", "WARNING", "ERROR", "CRITICAL"]:
            msg = "log_level must be one of: DEBUG, INFO, WARNING, ERROR, CRITICAL"
            raise ValueError(msg)
        return v.upper()

    @field_validator("output_mode")
    @classmethod
    def validate_output_mode(cls, v: str) -> str:
        """Validate output mode is supported."""
        if v.lower() not in ["default", "light", "dark", "no-color", "raw"]:
            msg = "output_mode must be one of: default, light, dark, no-color, raw"
            raise ValueError(msg)
        return v.lower()

    @field_validator("ssh_strict_host_key_checking")
    @classmethod
    def validate_ssh_strict_host_key_checking(cls, v: Any) -> bool:
        """Validate SSH strict host key checking setting."""
        if not isinstance(v, bool):
            msg = "ssh_strict_host_key_checking must be a boolean"
            raise ValueError(msg)
        return v


class DeviceOverrides(BaseModel):
    """Device-specific configuration overrides."""

    user: str | None = None
    password: str | None = None
    port: int | None = None
    timeout: int | None = None
    transport: str | None = None
    command_timeout: int | None = None
    transfer_timeout: int | None = None


# Device type is intentionally a free-form string at config load time.
# Validation of supported values occurs at runtime where appropriate.
SupportedDeviceType = str


class DeviceConfig(BaseModel):
    """Configuration for a single network device.

    Attributes
    ----------
    device_type : SupportedDeviceType
        Network driver type for connection establishment and command execution.
        Determines which Scrapli/Netmiko platform driver to use for network operations.
        Examples: 'mikrotik_routeros', 'cisco_iosxe', 'juniper_junos'

    platform : str | None
        Hardware architecture platform for firmware operations.
        Used to select correct firmware images for upgrades and hardware-specific operations.
        Examples: 'x86', 'x86_64', 'arm', 'tile', 'mipsbe'
        Optional - only required for firmware upgrade operations.
    """

    host: str
    description: str | None = None
    device_type: SupportedDeviceType = (
        "mikrotik_routeros"  # Default to most common type
    )
    model: str | None = None
    platform: str | None = None
    location: str | None = None
    user: str | None = None
    password: str | None = None
    port: int | None = None
    transport_type: str | None = None
    tags: list[str] | None = None
    overrides: DeviceOverrides | None = None
    command_sequences: dict[str, list[str]] | None = None

    # Private: where this device was loaded from
    _source_path: Path | None = PrivateAttr(default=None)
    _inventory_source_id: str | None = PrivateAttr(default=None)

    def set_source_path(self, path: Path) -> None:
        """Set the source path where this device was defined."""
        self._source_path = path

    def set_inventory_source_id(self, source_id: str) -> None:
        """Set the inventory source id for this device."""
        self._inventory_source_id = source_id


class GroupCredentials(BaseModel):
    """Group-level credential configuration."""

    user: str | None = None
    password: str | None = None


class DeviceGroup(BaseModel):
    """Configuration for a device group."""

    description: str
    members: list[str] | None = None
    match_tags: list[str] | None = None
    credentials: GroupCredentials | None = None

    # Private: where this group was loaded from
    _source_path: Path | None = PrivateAttr(default=None)
    _inventory_source_id: str | None = PrivateAttr(default=None)

    def set_source_path(self, path: Path) -> None:
        """Set the source path where this group was defined."""
        self._source_path = path

    def set_inventory_source_id(self, source_id: str) -> None:
        """Set the inventory source id for this group."""
        self._inventory_source_id = source_id


class VendorPlatformConfig(BaseModel):
    """Configuration for vendor platform support."""

    description: str
    sequence_path: str
    default_files: list[str] = ["common.yml"]


class VendorSequence(BaseModel):
    """Vendor-specific command sequence definition."""

    description: str
    category: str | None = None
    timeout: int | None = None
    device_types: list[str] | None = None
    commands: list[str]

    # Private: where this vendor sequence was loaded from
    _source_path: Path | None = PrivateAttr(default=None)

    def set_source_path(self, path: Path) -> None:
        """Set the source path where this vendor sequence was defined."""
        self._source_path = path


    def set_source_path(self, path: Path) -> None:
        """Set the source path where this vendor sequence was defined."""
        self._source_path = path

    # Private: where this global sequence was loaded from
    _source_path: Path | None = PrivateAttr(default=None)

    def set_source_path(self, path: Path) -> None:
        """Set the source path where this global sequence was defined."""
        self._source_path = path


class CommandSequenceGroup(BaseModel):
    """Command sequence group definition."""

    description: str
    match_tags: list[str]


class FileOperationConfig(BaseModel):
    """File operation configuration."""

    local_path: str | None = None
    remote_path: str | None = None
    verify_checksum: bool | None = None
    backup_before_upgrade: bool | None = None
    remote_files: list[str] | None = None
    compress: bool | None = None
    file_pattern: str | None = None


class NetworkConfig(BaseModel):
    """Complete network toolkit configuration."""

    general: GeneralConfig = GeneralConfig()
    devices: dict[str, DeviceConfig] | None = None
    device_groups: dict[str, DeviceGroup] | None = None
    command_sequence_groups: dict[str, CommandSequenceGroup] | None = None
    file_operations: dict[str, FileOperationConfig] | None = None

    # Multi-vendor support
    vendor_platforms: dict[str, VendorPlatformConfig] | None = None
    vendor_sequences: dict[str, dict[str, VendorSequence]] | None = None
    global_command_sequences: dict[str, VendorSequence] | None = None

    # Private: track where this config was loaded from (for sequence resolution)
    _config_source_dir: Path | None = PrivateAttr(default=None)
    _inventory_catalog: InventoryCatalog | None = PrivateAttr(default=None)

    # Helper: device source path accessor (non-schema, uses PrivateAttr on DeviceConfig)
    def get_device_source_path(self, device_name: str) -> Path | None:
        dev = self.devices.get(device_name) if self.devices else None
        if dev is None:
            return None
        return getattr(dev, "_source_path", None)

    def get_device_inventory_source_id(self, device_name: str) -> str | None:
        dev = self.devices.get(device_name) if self.devices else None
        if dev is None:
            return None
        return getattr(dev, "_inventory_source_id", None)

    # Helper: group source path accessor (non-schema, uses PrivateAttr on DeviceGroup)
    def get_group_source_path(self, group_name: str) -> Path | None:
        grp = self.device_groups.get(group_name) if self.device_groups else None
        if grp is None:
            return None
        return getattr(grp, "_source_path", None)

<<<<<<< HEAD
    # Helper: global sequence source path accessor (non-schema, uses PrivateAttr on CommandSequence)
    def get_global_sequence_source_path(self, sequence_name: str) -> Path | None:
        seq = (
            self.global_command_sequences.get(sequence_name)
            if self.global_command_sequences
            else None
        )
        if seq is None:
            return None
        return getattr(seq, "_source_path", None)
=======
    def get_group_inventory_source_id(self, group_name: str) -> str | None:
        grp = self.device_groups.get(group_name) if self.device_groups else None
        if grp is None:
            return None
        return getattr(grp, "_inventory_source_id", None)
>>>>>>> 64c28622

    def get_device_connection_params(
        self,
        device_name: str,
        username_override: str | None = None,
        password_override: str | None = None,
    ) -> dict[str, Any]:
        """
        Get connection parameters for a device using the builder pattern.

        Parameters
        ----------
        device_name : str
            Name of the device to get parameters for
        username_override : str | None
            Override username (takes precedence over all other sources)
        password_override : str | None
            Override password (takes precedence over all other sources)

        Returns
        -------
        dict[str, Any]
            Connection parameters dictionary

        Raises
        ------
        ValueError
            If device is not found in configuration
        """
        builder = ConnectionParameterBuilder(self)
        return builder.build_parameters(
            device_name, username_override, password_override
        )

    def get_group_members(self, group_name: str) -> list[str]:
        """Get list of device names in a group."""
        if not self.device_groups or group_name not in self.device_groups:
            msg = f"Device group '{group_name}' not found in configuration"
            raise NetworkToolkitError(msg, details={"group": group_name})

        group = self.device_groups[group_name]
        members: list[str] = []

        # Direct members
        if group.members:
            members.extend(
                [m for m in group.members if self.devices and m in self.devices]
            )

        # Tag-based members
        if group.match_tags and self.devices:
            for device_name, device in self.devices.items():
                if device.tags and all(tag in device.tags for tag in group.match_tags):
                    if device_name not in members:
                        members.append(device_name)

        return members

    def get_transport_type(
        self, device_name: str, transport_override: str | None = None
    ) -> str:
        """
        Get the transport type for a device.

        Parameters
        ----------
        device_name : str
            Name of the device
        transport_override : str | None
            Override transport type from CLI or other source

        Returns
        -------
        str
            Transport type (currently only 'scrapli' is supported)
        """
        # CLI override takes highest precedence
        if transport_override:
            return transport_override

        if not self.devices or device_name not in self.devices:
            return self.general.default_transport_type

        device = self.devices[device_name]
        return device.transport_type or self.general.default_transport_type

    def list_command_sequence_groups(self) -> dict[str, CommandSequenceGroup]:
        """
        List all available command sequence groups.

        Returns
        -------
        dict[str, CommandSequenceGroup]
            Dictionary of group names to CommandSequenceGroup objects
        """
        return self.command_sequence_groups or {}

    def resolve_sequence_commands(
        self, sequence_name: str, device_name: str
    ) -> list[str] | None:
        """
        Resolve sequence commands for a specific device.

        This method delegates to SequenceManager for actual resolution logic,
        which considers device-specific, vendor-specific, and global sequences.

        Parameters
        ----------
        sequence_name : str
            Name of the sequence to resolve
        device_name : str
            Name of the device for vendor-specific resolution

        Returns
        -------
        list[str] | None
            List of commands if sequence found, None otherwise
        """
        from network_toolkit.sequence_manager import SequenceManager

        sm = SequenceManager(self)
        return sm.resolve(sequence_name, device_name)

    def _resolve_vendor_sequence(
        self, sequence_name: str, device_type: str
    ) -> list[str] | None:
        """Resolve vendor-specific sequence commands.

        Parameters
        ----------
        sequence_name : str
            Name of the sequence to resolve
        device_type : str
            Device type (e.g., 'mikrotik_routeros', 'cisco_iosxe')

        Returns
        -------
        list[str] | None
            List of commands for the vendor-specific sequence, or None if not found
        """
        if (
            not self.vendor_sequences
            or device_type not in self.vendor_sequences
            or sequence_name not in self.vendor_sequences[device_type]
        ):
            return None

        vendor_sequence = self.vendor_sequences[device_type][sequence_name]
        return list(vendor_sequence.commands)

    def get_device_groups(self, device_name: str) -> list[str]:
        """
        Get all groups that a device belongs to.

        Parameters
        ----------
        device_name : str
            Name of the device

        Returns
        -------
        list[str]
            List of group names the device belongs to
        """
        device_groups: list[str] = []
        if not self.device_groups or not self.devices:
            return device_groups

        device = self.devices.get(device_name) if self.devices else None
        if not device:
            return device_groups

        for group_name, group_config in (self.device_groups or {}).items():
            # Check explicit membership
            if group_config.members and device_name in group_config.members:
                device_groups.append(group_name)
                continue

            # Check tag-based membership
            if (
                group_config.match_tags
                and device.tags
                and any(tag in device.tags for tag in group_config.match_tags)
            ):
                device_groups.append(group_name)

        return device_groups

    def get_group_credentials(self, device_name: str) -> tuple[str | None, str | None]:
        """
        Get group-level credentials for a device using the environment manager.

        Checks all groups the device belongs to and returns the first
        group credentials found, prioritizing by group order.

        Parameters
        ----------
        device_name : str
            Name of the device

        Returns
        -------
        tuple[str | None, str | None]
            Tuple of (username, password) from group credentials, or (None, None)
        """
        device_groups = self.get_device_groups(device_name)

        for group_name in device_groups:
            group = self.device_groups.get(group_name) if self.device_groups else None
            if group and group.credentials:
                # Check for explicit credentials in group config
                if group.credentials.user or group.credentials.password:
                    return (group.credentials.user, group.credentials.password)

                # Check for environment variables for this group
                group_user = EnvironmentCredentialManager.get_group_specific(
                    group_name, "user"
                )
                group_password = EnvironmentCredentialManager.get_group_specific(
                    group_name, "password"
                )
                if group_user or group_password:
                    return (group_user, group_password)

        return (None, None)


# CSV/Discovery/Merge helpers


def _load_csv_devices(csv_path: Path) -> dict[str, DeviceConfig]:
    """
    Load device configurations from CSV file.

    Expected CSV headers: name,host,device_type,description,platform,model,location,tags
    Tags should be semicolon-separated in a single column.
    """
    devices: dict[str, DeviceConfig] = {}

    try:
        with csv_path.open("r", encoding="utf-8") as f:
            reader = csv.DictReader(f)

            for row in reader:
                name = row.get("name", "").strip()
                if not name:
                    continue

                # Parse tags from semicolon-separated string
                tags_str = row.get("tags", "").strip()
                tags = (
                    [tag.strip() for tag in tags_str.split(";") if tag.strip()]
                    if tags_str
                    else None
                )

                # Validate device_type and use fallback if invalid
                device_type_raw = row.get("device_type", "linux").strip()
                valid_types = {
                    "mikrotik_routeros",
                    "cisco_iosxe",
                    "cisco_ios",
                    "cisco_iosxr",
                    "cisco_nxos",
                    "juniper_junos",
                    "arista_eos",
                    "linux",
                    "generic",
                }
                device_type = cast(
                    SupportedDeviceType,
                    device_type_raw if device_type_raw in valid_types else "linux",
                )

                device_config = DeviceConfig(
                    host=row.get("host", "").strip(),
                    device_type=device_type,  # Now guaranteed to be valid
                    description=row.get("description", "").strip() or None,
                    platform=row.get("platform", "").strip() or None,
                    model=row.get("model", "").strip() or None,
                    location=row.get("location", "").strip() or None,
                    tags=tags,
                )

                devices[name] = device_config

        logging.debug(f"Loaded {len(devices)} devices from CSV: {csv_path}")
        return devices

    except Exception as e:  # pragma: no cover - robustness
        logging.warning(f"Failed to load devices from CSV {csv_path}: {e}")
        return {}


def _load_csv_groups(csv_path: Path) -> dict[str, DeviceGroup]:
    """
    Load device group configurations from CSV file.

    Expected CSV headers: name,description,members,match_tags
    Members and match_tags should be semicolon-separated.
    """
    groups: dict[str, DeviceGroup] = {}

    try:
        with csv_path.open("r", encoding="utf-8") as f:
            reader = csv.DictReader(f)

            for row in reader:
                name = row.get("name", "").strip()
                if not name:
                    continue

                # Parse members from semicolon-separated string
                members_str = row.get("members", "").strip()
                members = (
                    [m.strip() for m in members_str.split(";") if m.strip()]
                    if members_str
                    else None
                )

                # Parse match_tags from semicolon-separated string
                tags_str = row.get("match_tags", "").strip()
                match_tags = (
                    [tag.strip() for tag in tags_str.split(";") if tag.strip()]
                    if tags_str
                    else None
                )

                group_config = DeviceGroup(
                    description=row.get("description", "").strip(),
                    members=members,
                    match_tags=match_tags,
                )

                groups[name] = group_config

        logging.debug(f"Loaded {len(groups)} groups from CSV: {csv_path}")
        return groups

    except Exception as e:  # pragma: no cover - robustness
        logging.warning(f"Failed to load groups from CSV {csv_path}: {e}")
        return {}


def _load_csv_sequences(csv_path: Path) -> dict[str, VendorSequence]:
    """
    Load command sequence configurations from CSV file.

    Expected CSV headers: name,description,commands,category,device_types
    Commands and device_types should be semicolon-separated.
    """
    sequences: dict[str, VendorSequence] = {}

    try:
        with csv_path.open("r", encoding="utf-8") as f:
            reader = csv.DictReader(f)

            for row in reader:
                name = row.get("name", "").strip()
                if not name:
                    continue

                # Parse commands from semicolon-separated string
                commands_str = row.get("commands", "").strip()
                if not commands_str:
                    continue  # Skip sequences without commands

                commands = [
                    cmd.strip() for cmd in commands_str.split(";") if cmd.strip()
                ]

                # Parse device_types from semicolon-separated string
                device_types_str = row.get("device_types", "").strip()
                device_types = (
                    [dt.strip() for dt in device_types_str.split(";") if dt.strip()]
                    if device_types_str
                    else None
                )

                sequence_config = VendorSequence(
                    description=row.get("description", "").strip(),
                    commands=commands,
                    category=row.get("category", "").strip() or None,
                    device_types=device_types,
                )

                sequences[name] = sequence_config

        logging.debug(f"Loaded {len(sequences)} sequences from CSV: {csv_path}")
        return sequences

    except Exception as e:  # pragma: no cover - robustness
        logging.warning(f"Failed to load sequences from CSV {csv_path}: {e}")
        return {}


def _discover_config_files(config_dir: Path, config_type: str) -> list[Path]:
    """
    Discover configuration files of a specific type in config directory and subdirectories.

    Looks for both YAML and CSV files in:
    - config_dir/{config_type}.yml
    - config_dir/{config_type}.csv
    - config_dir/{config_type}/{config_type}.yml
    - config_dir/{config_type}/{config_type}.csv
    - config_dir/{config_type}/*.yml
    - config_dir/{config_type}/*.csv
    """
    files: list[Path] = []

    # Main config file in root
    for ext in [".yml", ".yaml", ".csv"]:
        main_file = config_dir / f"{config_type}{ext}"
        if main_file.exists():
            files.append(main_file)

    # Subdirectory files
    subdir = config_dir / config_type
    if subdir.exists() and subdir.is_dir():
        # Main file in subdirectory
        for ext in [".yml", ".yaml", ".csv"]:
            sub_main_file = subdir / f"{config_type}{ext}"
            if sub_main_file.exists():
                files.append(sub_main_file)

        # All yaml/csv files in subdirectory
        for pattern in ["*.yml", "*.yaml", "*.csv"]:
            files.extend(subdir.glob(pattern))

    # Remove duplicates while preserving order
    seen: set[Path] = set()
    unique_files: list[Path] = []
    for f in files:
        if f not in seen:
            seen.add(f)
            unique_files.append(f)

    return unique_files


def _merge_configs(
    base_config: dict[str, Any], override_config: dict[str, Any]
) -> dict[str, Any]:
    """
    Merge two configuration dictionaries with override precedence.

    More specific configs (from subdirectories or later files) override general ones.
    """
    merged = base_config.copy()

    for key, value in override_config.items():
        if key in merged and isinstance(merged[key], dict) and isinstance(value, dict):
            # Recursively merge nested dictionaries
            merged[key] = _merge_configs(merged[key], value)
        else:
            # Override with new value
            merged[key] = value

    return merged


def load_config(config_path: str | Path) -> NetworkConfig:
    """
    Load and validate configuration.

    Supported mode:
    - Modular directory: a directory containing config.yml and optional
      devices/, groups/, sequences/ subdirs and/or companion YAML/CSV files.
      If a directory is supplied, it must contain config.yml. Missing
      config.yml raises FileNotFoundError("Main config file not found").

    Additionally, passing a direct path to a config.yml file is supported and
    will be treated as the parent directory in modular mode.

    Legacy single-file YAML mode is not supported.

    When no --config is provided elsewhere, callers should pass DEFAULT_CONFIG_PATH.
    If the default user config directory does not exist, we will fall back to
    discovering a local 'config' directory relative to the current working
    directory (or its ancestors), or NW_CONFIG_DIR if set.
    """

    # Normalize input
    config_path = Path(config_path)

    # If caller passed the default sentinel path, honor NW_CONFIG_DIR explicitly
    # so tests and callers can force a specific config/ directory regardless of
    # whether a user-level DEFAULT_CONFIG_PATH exists.
    if config_path == DEFAULT_CONFIG_PATH:
        env_dir = os.environ.get("NW_CONFIG_DIR")
        if env_dir:
            env_path = Path(env_dir)
            if env_path.exists() and env_path.is_dir():
                # Load .env using the discovered directory and proceed as modular config
                load_dotenv_files(env_path)
                config = load_modular_config(env_path)
                _auto_export_schemas_if_project()
                return config

        # Prefer a repo-local ./config when running in a project/tests
        discovered = _resolve_fallback_config_path(config_path)
        if discovered is not None:
            load_dotenv_files(discovered)
            config = load_modular_config(discovered)
            _auto_export_schemas_if_project()
            return config

    # Load .env files to make environment variables available for credential resolution
    # using the original hint path. This happens after the NW_CONFIG_DIR fast path above.
    load_dotenv_files(config_path)

    # When path doesn't exist, provide file vs dir specific messaging
    if not config_path.exists():
        # Explicit file path provided
        if config_path.suffix.lower() in {".yml", ".yaml"}:
            msg = f"Configuration file not found: {config_path}"
            raise FileNotFoundError(msg)
        # Default path missing — surface clearly but without probing CWD
        if config_path == DEFAULT_CONFIG_PATH:
            # Attempt best-effort fallback discovery for local development/tests
            fallback = _resolve_fallback_config_path(config_path)
            if fallback is not None:
                # Reload .env with the discovered config directory to ensure correct precedence
                load_dotenv_files(fallback)
                config = load_modular_config(fallback)
                _auto_export_schemas_if_project()
                return config
            msg = f"Configuration directory not found: {config_path}"
            raise FileNotFoundError(msg)
        msg = f"Configuration path not found: {config_path}"
        raise FileNotFoundError(msg)

    # Direct file path: treat any *.yml/*.yaml as the main modular config file
    if config_path.is_file():
        if config_path.suffix.lower() in {".yml", ".yaml"}:
            config_dir = config_path.parent
            config = load_modular_config(config_dir, main_config_path=config_path)
            _auto_export_schemas_if_project()
            return config
        msg = "Unsupported configuration file; expected a YAML file (*.yml/*.yaml)."
        raise FileNotFoundError(msg)

    # Modular directory mode — must contain config.yml
    direct_config_file = config_path / "config.yml"
    if not direct_config_file.exists():
        msg = f"Main config file not found: {direct_config_file}"
        raise FileNotFoundError(msg)

    config = load_modular_config(config_path)
    _auto_export_schemas_if_project()
    return config


def create_minimal_config() -> NetworkConfig:
    """
    Create a minimal NetworkConfig without requiring config files.

    This is used for IP-based operations with interactive auth where
    no configuration directory or files are needed.

    Returns
    -------
    NetworkConfig
        A minimal configuration with default settings
    """
    return NetworkConfig(
        general=GeneralConfig(),
        devices=None,
        device_groups=None,
        command_sequence_groups=None,
        file_operations=None,
        vendor_platforms=None,
        vendor_sequences=None,
        global_command_sequences=None,
    )


def _auto_export_schemas_if_project() -> None:
    """
    Automatically export schemas if we're in a project directory.

    Only exports if:
    1. We're working with a local config (not global system config)
    2. Schemas don't already exist or are outdated
    3. Working directory appears to be a project (has .git, pyproject.toml, etc.)
    """
    import time
    from pathlib import Path

    # Check if this looks like a project directory
    project_indicators = [
        Path(".git"),
        Path("pyproject.toml"),
        Path("package.json"),
        Path("Cargo.toml"),
        Path("go.mod"),
    ]

    if not any(indicator.exists() for indicator in project_indicators):
        logging.debug("Not in a project directory, skipping schema export")
        return

    schema_dir = Path("schemas")
    schema_file = schema_dir / "network-config.schema.json"

    # Check if schemas need updating (don't export every time)
    if schema_file.exists():
        # Check if schema is less than 1 day old
        schema_age = time.time() - schema_file.stat().st_mtime
        if schema_age < 86400:  # 24 hours
            logging.debug("Schemas are up to date, skipping export")
            return

    try:
        export_schemas_to_workspace()
        logging.debug("Auto-exported JSON schemas for editor validation")
    except Exception as e:
        # Don't fail config loading if schema export fails
        logging.debug(f"Failed to auto-export schemas: {e}")


def _is_project_config(config_path: Path) -> bool:
    """Check if this is a project-local config vs global system config."""
    try:
        # If config is in current directory tree, consider it project config
        cwd = Path.cwd()
        config_path.resolve().relative_to(cwd.resolve())
        return True
    except ValueError:
        # Config is outside current directory tree (likely global)
        return False


def _load_device_defaults(config_dir: Path) -> dict[str, Any]:
    """Load device defaults from _defaults.yml if it exists."""
    devices_dir = config_dir / "devices"
    if not devices_dir.exists():
        return {}

    defaults_file = devices_dir / "_defaults.yml"
    if not defaults_file.exists():
        return {}

    try:
        with defaults_file.open("r", encoding="utf-8") as df:
            defaults_config: dict[str, Any] = yaml.safe_load(df) or {}
            return defaults_config.get("defaults", {})
    except yaml.YAMLError as e:
        logging.warning(f"Invalid YAML in defaults file {defaults_file}: {e}")
        return {}


def _load_devices(
    config_dir: Path,
    device_files: list[Path],
    device_defaults: dict[str, Any],
) -> tuple[dict[str, Any], dict[str, Path]]:
    """Load devices from YAML and CSV files.

    Returns:
        Tuple of (devices dict, device_sources mapping)
    """
    all_devices: dict[str, Any] = {}
    device_sources: dict[str, Path] = {}

    for device_file in device_files:
        if device_file.name == "_defaults.yml":
            continue

        if device_file.suffix.lower() == ".csv":
            file_devices = _load_csv_devices(device_file)
            for _device_name, device_config in file_devices.items():
                for key, default_value in device_defaults.items():
                    if getattr(device_config, key, None) is None:
                        setattr(device_config, key, default_value)
                device_sources[_device_name] = device_file
            all_devices.update(file_devices)
        else:
            try:
                with device_file.open("r", encoding="utf-8") as df:
                    device_yaml_config: dict[str, Any] = yaml.safe_load(df) or {}
                    file_devices_node = cast(
                        dict[str, dict[str, Any]],
                        device_yaml_config.get("devices", {}) or {},
                    )
                    typed_file_devices: dict[str, dict[str, Any]] = {}
                    for _device_name, device_dict in file_devices_node.items():
                        for key, default_value in device_defaults.items():
                            if key not in device_dict:
                                device_dict[key] = default_value
                        device_dict.setdefault("device_type", "linux")
                        device_sources[_device_name] = device_file
                        typed_file_devices[_device_name] = device_dict
                    all_devices.update(typed_file_devices)
            except yaml.YAMLError as e:
                logging.warning(f"Invalid YAML in {device_file}: {e}")

    return all_devices, device_sources


def _load_groups(
    config_dir: Path,
    group_files: list[Path],
) -> tuple[dict[str, Any], dict[str, Path]]:
    """Load groups from YAML and CSV files.

    Returns:
        Tuple of (groups dict, group_sources mapping)
    """
    all_groups: dict[str, Any] = {}
    group_sources: dict[str, Path] = {}

    for group_file in group_files:
        if group_file.suffix.lower() == ".csv":
            file_groups = _load_csv_groups(group_file)
            for _group_name in file_groups.keys():
                group_sources[_group_name] = group_file
            all_groups.update(file_groups)
        else:
            try:
                with group_file.open("r", encoding="utf-8") as gf:
                    group_yaml_config: dict[str, Any] = yaml.safe_load(gf) or {}
                    file_groups_node = cast(
                        dict[str, dict[str, Any]],
                        group_yaml_config.get("groups", {}) or {},
                    )
                    for _group_name in file_groups_node.keys():
                        group_sources[_group_name] = group_file
                    all_groups.update(file_groups_node)
            except yaml.YAMLError as e:
                logging.warning(f"Invalid YAML in {group_file}: {e}")

    return all_groups, group_sources


def _load_sequences(
    config_dir: Path,
    main_config: dict[str, Any],
) -> tuple[
    dict[str, Any], dict[str, VendorSequence], dict[str, dict[str, VendorSequence]]
]:
    """Load vendor-specific and global command sequences.

    Returns:
        Tuple of (sequences_config, global_command_sequences, vendor_sequences)
    """
    sequence_files = _discover_config_files(config_dir, "sequences")
    sequences_config: dict[str, Any] = {}

    for seq_file in sequence_files:
        if seq_file.suffix.lower() != ".csv":
            try:
                with seq_file.open("r", encoding="utf-8") as sf:
                    seq_yaml_config: dict[str, Any] = yaml.safe_load(sf) or {}
                    if not sequences_config:
                        sequences_config = seq_yaml_config
                    else:
                        sequences_config = _merge_configs(
                            sequences_config, seq_yaml_config
                        )
            except yaml.YAMLError as e:
                logging.warning(f"Invalid YAML in {seq_file}: {e}")

    vendor_sequences = _load_vendor_sequences(config_dir, sequences_config)

    global_sequences_raw = sequences_config.get("sequences", {})
    if not global_sequences_raw and "global_command_sequences" in main_config:
        global_sequences_raw = main_config.get("global_command_sequences", {})

    global_command_sequences: dict[str, VendorSequence] = {}
    if global_sequences_raw:
        for seq_name, seq_data in global_sequences_raw.items():
            if isinstance(seq_data, dict):
                global_command_sequences[seq_name] = VendorSequence(**seq_data)
            elif isinstance(seq_data, list):
                global_command_sequences[seq_name] = VendorSequence(
                    description=f"Global sequence: {seq_name}",
                    commands=seq_data,
                )

    return sequences_config, global_command_sequences, vendor_sequences


def _is_containerlab_inventory_path(path: Path) -> bool:
    """Check if a path is a containerlab inventory (nornir-simple-inventory file)."""
    try:
        if path.is_file():
            return path.name.startswith(
                "nornir-simple-inventory."
            ) and path.suffix.lower() in {
                ".yml",
                ".yaml",
            }
        if path.is_dir():
            if (path / "nornir-simple-inventory.yml").exists():
                return True
            if (path / "nornir-simple-inventory.yaml").exists():
                return True
    except Exception:
        return False
    return False


def _containerlab_prefix_for_path(path: Path) -> str | None:
    """Extract containerlab prefix (clab-*) from path if present."""
    try:
        if path.is_dir() and path.name.startswith("clab-") and len(path.name) > 5:
            return path.name
        if path.is_file():
            parent = path.parent
            if (
                parent.name.startswith("clab-")
                and len(parent.name) > 5
                and parent.is_dir()
            ):
                return parent.name
    except Exception:
        return None
    return None


def _resolve_inventory_root(base: Path, raw: Path) -> Path:
    """Resolve an inventory path relative to a base directory."""
    p = raw
    if not p.is_absolute():
        p = base / p
    return p.resolve()


def _unique_source_id(base_id: str, used: set[str]) -> str:
    """Generate a unique source ID by appending a suffix if needed."""
    candidate = base_id
    idx = 2
    while candidate in used:
        candidate = f"{base_id}_{idx}"
        idx += 1
    used.add(candidate)
    return candidate


def _source_id_for_path(path: Path) -> str:
    """Derive a source ID from an inventory path."""
    try:
        if path.is_dir():
            return path.name or "inventory"
        if path.is_file() and path.name.startswith("nornir-simple-inventory."):
            return path.parent.name or path.stem or "inventory"
        return path.stem or path.name or "inventory"
    except Exception:
        return "inventory"


def _discover_local_inventories() -> list[Path]:
    """Discover containerlab inventories in current directory and clab-* subdirs."""
    local_inventory_paths: list[Path] = []
    cwd = Path.cwd()
    local_candidates: list[Path] = []

    try:
        local_candidates.append(cwd)
        for child in cwd.iterdir():
            if child.is_dir() and child.name.startswith("clab-"):
                local_candidates.append(child)
    except Exception:
        return []

    for cand in local_candidates:
        if _is_containerlab_inventory_path(cand):
            local_inventory_paths.append(cand)
            logging.info(
                "Auto-discovered local inventory: %s (use --inventory to override)",
                cand,
            )

    return local_inventory_paths


def load_modular_config(
    config_dir: Path, *, main_config_path: Path | None = None
) -> NetworkConfig:
    """Load configuration from modular config directory structure with enhanced discovery.

    Parameters
    ----------
    config_dir : Path
        The directory that contains the modular configuration files.
    main_config_path : Path | None
        Optional explicit path to the main config YAML file. When provided,
        this file will be used instead of "config.yml". This enables callers
        to pass a direct YAML file path and still leverage modular discovery
        for devices/, groups/, and sequences/ under the parent directory.
    """
    try:
        # Load main config (either explicit file or default config.yml)
        config_file = main_config_path or (config_dir / "config.yml")
        if not config_file.exists():
            msg = f"Main config file not found: {config_file}"
            raise FileNotFoundError(msg)

        try:
            with config_file.open("r", encoding="utf-8") as f:
                main_config: dict[str, Any] = yaml.safe_load(f) or {}
        except yaml.YAMLError as e:  # surface clear error for top-level file
            msg = "Invalid YAML in configuration file"
            raise ValueError(msg) from e

        # Load devices, groups, and sequences using helper functions
        device_defaults = _load_device_defaults(config_dir)
        device_files = _discover_config_files(config_dir, "devices")
        all_devices, device_sources = _load_devices(
            config_dir, device_files, device_defaults
        )

        group_files = _discover_config_files(config_dir, "groups")
        all_groups, group_sources = _load_groups(config_dir, group_files)

        sequences_config, global_command_sequences, vendor_sequences = _load_sequences(
            config_dir, main_config
        )

        # Merge inline devices/groups from main config with discovered files
        # Inline definitions from main config file
        inline_devices = main_config.get("devices", {})
        inline_groups = main_config.get("device_groups", {}) or main_config.get(
            "groups", {}
        )

        # Track source paths for inline devices/groups
        for device_name in inline_devices:
            if device_name not in device_sources:
                device_sources[device_name] = config_file

        for group_name in inline_groups:
            if group_name not in group_sources:
                group_sources[group_name] = config_file

        # Merge: discovered files take precedence over inline (override behavior)
        final_devices = {**inline_devices, **all_devices}
        final_groups = {**inline_groups, **all_groups}

        # Optional: additive inventory sources (Nornir SimpleInventory + Containerlab)
        inventory_cfg = cast(dict[str, Any], main_config.get("inventory", {}) or {})
        device_inventory_ids: dict[str, str] = dict.fromkeys(final_devices, "config")
        group_inventory_ids: dict[str, str] = dict.fromkeys(final_groups, "config")

        def _get_str_opt(key: str) -> str | None:
            val = inventory_cfg.get(key)
            if isinstance(val, str) and val.strip():
                return val.strip()
            return None

        def _get_bool_opt(key: str, *, default: bool) -> bool:
            val = inventory_cfg.get(key)
            if val is None:
                return default
            if isinstance(val, bool):
                return val
            if isinstance(val, str):
                return val.strip().lower() in {"1", "true", "yes", "y", "on"}
            return bool(val)

        discover_local = _get_bool_opt("discover_local", default=True)

        inv_dirs_raw: list[str] = []
        inv_single = _get_str_opt("nornir_inventory_dir")
        if inv_single:
            inv_dirs_raw.append(inv_single)

        inv_list = inventory_cfg.get("nornir_inventory_dirs")
        if isinstance(inv_list, list):
            for item in inv_list:
                if isinstance(item, str) and item.strip():
                    inv_dirs_raw.append(item.strip())

        runtime = get_runtime_settings()
        cli_inventory_paths = list(runtime.inventory_paths or [])

        local_inventory_paths: list[Path] = (
            _discover_local_inventories() if discover_local else []
        )

        inventory_source = str(inventory_cfg.get("source", "")).strip().lower()
        if inventory_source == "nornir_simple" and not (
            inv_dirs_raw or cli_inventory_paths or local_inventory_paths
        ):
            msg = (
                "No Nornir inventory sources found; set inventory.nornir_inventory_dir(s), "
                "pass --inventory, or ensure a local containerlab inventory exists"
            )
            raise ConfigurationError(msg, details={"inventory": inventory_cfg})

        # Compile all inventory sources; merge non-conflicting entries into the config view.
        # Conflicts are handled at execution time via ambiguity checks.
        compiled_sources: list[dict[str, Any]] = []
        used_source_ids: set[str] = {"config"}

        def _compile_one(
            *,
            kind: str,
            raw_path: Path,
            base_dir: Path,
        ) -> None:
            resolved_root = _resolve_inventory_root(base_dir, raw_path)
            is_containerlab = _is_containerlab_inventory_path(resolved_root)
            containerlab_prefix = (
                _containerlab_prefix_for_path(resolved_root)
                if is_containerlab
                else None
            )

            credentials_mode = (
                _get_str_opt("credentials_mode")
                or ("inventory" if is_containerlab else "env")
            ).lower()
            group_membership = (_get_str_opt("group_membership") or "extended").lower()
            platform_mapping = (
                _get_str_opt("platform_mapping")
                or ("netmiko_to_networka" if is_containerlab else "none")
            ).lower()
            connect_host = (
                _get_str_opt("connect_host")
                or (
                    "containerlab_longname"
                    if (is_containerlab and containerlab_prefix)
                    else "inventory_hostname"
                )
            ).lower()

            source_id = _unique_source_id(
                _source_id_for_path(resolved_root), used_source_ids
            )
            compiled = compile_nornir_simple_inventory(
                config_dir=base_dir,
                inventory_path=resolved_root,
                credentials_mode=credentials_mode,
                group_membership=group_membership,
                platform_mapping=platform_mapping,
                connect_host=connect_host,
            )

            compiled_sources.append(
                {
                    "source_id": source_id,
                    "kind": kind,
                    "root": resolved_root,
                    "devices": compiled.devices,
                    "device_groups": compiled.device_groups,
                    "device_sources": compiled.device_sources,
                    "group_sources": compiled.group_sources,
                }
            )

            prefer = runtime.inventory_prefer
            for dev_name, dev_cfg in compiled.devices.items():
                if dev_name in final_devices:
                    if prefer is None:
                        existing_source = device_inventory_ids.get(dev_name, "config")
                        msg = (
                            f"Device '{dev_name}' exists in multiple inventory sources: "
                            f"'{existing_source}' and '{source_id}'. "
                            "Use --prefer to specify which source to use."
                        )
                        raise ConfigurationError(
                            msg,
                            details={
                                "device": dev_name,
                                "sources": [existing_source, source_id],
                            },
                        )
                    continue
                final_devices[dev_name] = dev_cfg
                device_sources[dev_name] = compiled.device_sources.get(
                    dev_name, resolved_root
                )
                device_inventory_ids[dev_name] = source_id

            for grp_name, grp_cfg in compiled.device_groups.items():
                if grp_name in final_groups:
                    if prefer is None:
                        existing_source = group_inventory_ids.get(grp_name, "config")
                        msg = (
                            f"Group '{grp_name}' exists in multiple inventory sources: "
                            f"'{existing_source}' and '{source_id}'. "
                            "Use --prefer to specify which source to use."
                        )
                        raise ConfigurationError(
                            msg,
                            details={
                                "group": grp_name,
                                "sources": [existing_source, source_id],
                            },
                        )
                    continue
                final_groups[grp_name] = grp_cfg
                group_sources[grp_name] = compiled.group_sources.get(
                    grp_name, resolved_root
                )
                group_inventory_ids[grp_name] = source_id

<<<<<<< HEAD
        # Load vendor-specific sequences from config files
        sequence_files = _discover_config_files(config_dir, "sequences")
        sequences_config: dict[str, Any] = {}
        global_sequence_sources: dict[str, Path] = {}

        for seq_file in sequence_files:
            if seq_file.suffix.lower() == ".csv":
                file_sequences = _load_csv_sequences(seq_file)
                for _seq_name in file_sequences.keys():
                    global_sequence_sources[_seq_name] = seq_file
                all_sequences.update(file_sequences)
            else:
                try:
                    with seq_file.open("r", encoding="utf-8") as sf:
                        seq_yaml_config: dict[str, Any] = yaml.safe_load(sf) or {}
                        # Extract sequences
                        file_sequences_node = cast(
                            dict[str, dict[str, Any]],
                            seq_yaml_config.get("sequences", {}) or {},
                        )
                        for _seq_name in file_sequences_node.keys():
                            global_sequence_sources[_seq_name] = seq_file
                        all_sequences.update(file_sequences_node)

                        # Keep track of other sequence config for vendor sequences
                        if not sequences_config:
                            sequences_config = seq_yaml_config
                        else:
                            sequences_config = _merge_configs(
                                sequences_config, seq_yaml_config
                            )
                except yaml.YAMLError as e:
                    logging.warning(f"Invalid YAML in {seq_file}: {e}")

        # Load vendor-specific sequences (VendorSequence models will carry _source_path)
        vendor_sequences = _load_vendor_sequences(config_dir, sequences_config)
=======
        for raw in inv_dirs_raw:
            _compile_one(
                kind="config_inventory", raw_path=Path(raw), base_dir=config_dir
            )

        for raw_path in cli_inventory_paths:
            _compile_one(kind="cli", raw_path=raw_path, base_dir=Path.cwd())

        for raw_path in local_inventory_paths:
            _compile_one(kind="discovered", raw_path=raw_path, base_dir=Path.cwd())
>>>>>>> 64c28622

        # Merge all configs into the expected format
        merged_config: dict[str, Any] = {
            "general": main_config.get("general", {}),
            "devices": final_devices,
            "device_groups": final_groups,
            "vendor_platforms": sequences_config.get("vendor_platforms", {}),
            "vendor_sequences": vendor_sequences,
            "global_command_sequences": (
                global_command_sequences if global_command_sequences else None
            ),
        }

        logging.debug(f"Loaded modular configuration from {config_dir.resolve()}")
        logging.debug(f"  - Devices: {len(all_devices)}")
        logging.debug(f"  - Groups: {len(all_groups)}")

        # Build the model and then assign private source paths
        model = NetworkConfig(**merged_config)

        # Store the config source directory for sequence resolution
        model._config_source_dir = config_dir

        if model.devices:
            # Persist source on each device instance (private attr via setter)
            for _name, _dev in model.devices.items():
                src = device_sources.get(_name)
                if src is not None:
                    _dev.set_source_path(src)
                _dev.set_inventory_source_id(device_inventory_ids.get(_name, "config"))

        if model.device_groups:
            for _name, _grp in model.device_groups.items():
                src = group_sources.get(_name)
                if src is not None:
                    _grp.set_source_path(src)
                _grp.set_inventory_source_id(group_inventory_ids.get(_name, "config"))

        # Attach full inventory catalog for ambiguity detection and source-aware listing.
        catalog = InventoryCatalog()
        cfg_devices = model.devices or {}
        cfg_groups = model.device_groups or {}
        catalog.add_source(
            source_id="config",
            kind="config",
            root=config_dir.resolve(),
            inventory_file=config_file.resolve(),
            devices={
                k: v
                for k, v in cfg_devices.items()
                if device_inventory_ids.get(k) == "config"
            },
            groups={
                k: v
                for k, v in cfg_groups.items()
                if group_inventory_ids.get(k) == "config"
            },
        )

        for inv_src in compiled_sources:
            src_id = cast(str, inv_src["source_id"])
            root = cast(Path, inv_src["root"])
            devices_raw = cast(dict[str, Any], inv_src["devices"])
            groups_raw = cast(dict[str, Any], inv_src["device_groups"])
            device_srcs = cast(dict[str, Path], inv_src["device_sources"])
            group_srcs = cast(dict[str, Path], inv_src["group_sources"])
            inv_file = next(iter(device_srcs.values()), None)

            src_devices: dict[str, DeviceConfig] = {}
            for name, dev_dict in devices_raw.items():
                dev_obj = DeviceConfig(**dev_dict)
                dev_obj.set_source_path(device_srcs.get(name, root))
                dev_obj.set_inventory_source_id(src_id)
                src_devices[name] = dev_obj

            src_groups: dict[str, DeviceGroup] = {}
            for name, grp_dict in groups_raw.items():
                grp_obj = DeviceGroup(**grp_dict)
                grp_obj.set_source_path(group_srcs.get(name, root))
                grp_obj.set_inventory_source_id(src_id)
                src_groups[name] = grp_obj

            catalog.add_source(
                source_id=src_id,
                kind=cast(str, inv_src["kind"]),
                root=root,
                inventory_file=inv_file,
                devices=src_devices,
                groups=src_groups,
            )

        set_inventory_catalog(model, catalog)

        if model.global_command_sequences:
            for _name, _seq in model.global_command_sequences.items():
                src = global_sequence_sources.get(_name)
                if src is not None:
                    _seq.set_source_path(src)

        return model

    except yaml.YAMLError as e:
        msg = f"Invalid YAML in modular configuration: {config_dir}"
        raise ValueError(msg) from e
    except NetworkToolkitError:
        # Preserve domain-specific configuration/validation errors.
        raise
    except FileNotFoundError:
        # Re-raise FileNotFoundError as-is for missing config files
        raise
    except Exception as e:  # pragma: no cover - safety
        msg = f"Failed to load modular configuration from {config_dir}: {e}"
        raise ValueError(msg) from e


def _load_vendor_sequences(
    config_dir: Path, sequences_config: dict[str, Any]
) -> dict[str, dict[str, VendorSequence]]:
    """
    Load vendor-specific sequences from sequences directory.

    Uses explicit vendor_platforms configuration if available, otherwise
    auto-discovers vendor directories for backward compatibility and
    future-proof operation.
    """
    vendor_sequences: dict[str, dict[str, VendorSequence]] = {}

    # Get vendor platform configurations
    vendor_platforms = sequences_config.get("vendor_platforms", {})

    if vendor_platforms:
        # Use explicit vendor platform configuration (preferred)
        for platform_name, platform_config in vendor_platforms.items():
            platform_sequences = _load_vendor_platform_sequences(
                config_dir, platform_name, platform_config
            )
            if platform_sequences:
                vendor_sequences[platform_name] = platform_sequences
    else:
        # Auto-discovery fallback for backward compatibility
        vendor_sequences = _auto_discover_vendor_sequences(config_dir)
        if vendor_sequences:
            logging.debug(
                f"Auto-discovered {len(vendor_sequences)} vendor platforms "
                f"in {config_dir / 'sequences'}"
            )

    return vendor_sequences


def _load_vendor_platform_sequences(
    config_dir: Path, platform_name: str, platform_config: dict[str, Any]
) -> dict[str, VendorSequence]:
    """Load sequences for a specific vendor platform using explicit configuration."""
    platform_sequences: dict[str, VendorSequence] = {}

    # Build path to vendor sequences
    sequence_path = config_dir / platform_config.get("sequence_path", "")

    if not sequence_path.exists():
        logging.debug(f"Vendor sequence path not found: {sequence_path}")
        return platform_sequences

    # Load default sequence files for this vendor
    default_files = platform_config.get("default_files", ["common.yml"])

    for sequence_file in default_files:
        vendor_file_path = sequence_path / sequence_file

        if not vendor_file_path.exists():
            logging.debug(f"Vendor sequence file not found: {vendor_file_path}")
            continue

        sequences = _load_sequence_file(vendor_file_path, platform_name)
        platform_sequences.update(sequences)

    return platform_sequences


def _auto_discover_vendor_sequences(
    config_dir: Path,
) -> dict[str, dict[str, VendorSequence]]:
    """
    Auto-discover vendor sequences by scanning the sequences directory.

    This provides backward compatibility when vendor_platforms is not configured
    and future-proofs against missing configuration.
    """
    vendor_sequences: dict[str, dict[str, VendorSequence]] = {}
    sequences_dir = config_dir / "sequences"

    if not sequences_dir.exists():
        logging.debug(f"Sequences directory not found: {sequences_dir}")
        return vendor_sequences

    # Scan for vendor subdirectories
    for vendor_dir in sequences_dir.iterdir():
        if not vendor_dir.is_dir() or vendor_dir.name.startswith("."):
            continue

        vendor_name = vendor_dir.name
        platform_sequences: dict[str, VendorSequence] = {}

        # Look for common sequence files
        sequence_files = [
            "common.yml",
            "common.yaml",
            f"{vendor_name}.yml",
            f"{vendor_name}.yaml",
        ]

        for sequence_file in sequence_files:
            vendor_file_path = vendor_dir / sequence_file
            if vendor_file_path.exists():
                sequences = _load_sequence_file(vendor_file_path, vendor_name)
                platform_sequences.update(sequences)
                break  # Use first found file

        # Also scan for any other YAML files in the vendor directory
        for yaml_file in vendor_dir.glob("*.yml"):
            if yaml_file.name not in sequence_files:
                sequences = _load_sequence_file(yaml_file, vendor_name)
                platform_sequences.update(sequences)

        for yaml_file in vendor_dir.glob("*.yaml"):
            if yaml_file.name not in sequence_files:
                sequences = _load_sequence_file(yaml_file, vendor_name)
                platform_sequences.update(sequences)

        if platform_sequences:
            vendor_sequences[vendor_name] = platform_sequences
            logging.debug(
                f"Auto-discovered {len(platform_sequences)} sequences for {vendor_name}"
            )

    return vendor_sequences


def _load_sequence_file(file_path: Path, vendor_name: str) -> dict[str, VendorSequence]:
    """Load sequences from a single vendor sequence file."""
    sequences: dict[str, VendorSequence] = {}

    try:
        with file_path.open("r", encoding="utf-8") as f:
            vendor_config: dict[str, Any] = yaml.safe_load(f) or {}
        # Load sequences from the vendor file
        sequence_data = cast(
            dict[str, dict[str, Any]], vendor_config.get("sequences", {}) or {}
        )
        for seq_name, seq_data in sequence_data.items():
            try:
                seq_obj = VendorSequence(**seq_data)
                # Store source path on the sequence object (private via setter)
                seq_obj.set_source_path(file_path)
                sequences[seq_name] = seq_obj
            except Exception as e:
                logging.warning(f"Invalid sequence '{seq_name}' in {file_path}: {e}")
                continue

        logging.debug(
            f"Loaded {len(sequence_data)} sequences for {vendor_name} from {file_path}"
        )

    except yaml.YAMLError as e:
        logging.warning(f"Invalid YAML in vendor sequence file {file_path}: {e}")
    except Exception as e:  # pragma: no cover - robustness
        logging.warning(f"Failed to load vendor sequence file {file_path}: {e}")

    return sequences


# Legacy single-file YAML mode removed: no legacy loader remains


def generate_json_schema() -> dict[str, Any]:
    """
    Generate JSON schema for the NetworkConfig model.

    This can be used by YAML editors to provide validation and auto-completion.

    Returns
    -------
    dict[str, Any]
        JSON schema for NetworkConfig

    Examples
    --------
    Save schema to file for VS Code YAML extension:

    >>> import json
    >>> from pathlib import Path
    >>> schema = generate_json_schema()
    >>> Path("config-schema.json").write_text(json.dumps(schema, indent=2))
    """
    return NetworkConfig.model_json_schema()


def export_schemas_to_workspace() -> None:
    """
    Export JSON schemas to current workspace for editor integration.

    Creates:
    - schemas/network-config.schema.json (full config)
    - schemas/device-config.schema.json (device only)
    - .vscode/settings.json (VS Code YAML validation)

    This is automatically called by CLI commands when working in a project.
    """
    import json
    from pathlib import Path

    # Generate schemas
    full_schema = generate_json_schema()

    # Create schema directory
    schema_dir = Path("schemas")
    schema_dir.mkdir(exist_ok=True)

    # Full NetworkConfig schema
    full_schema_path = schema_dir / "network-config.schema.json"
    with full_schema_path.open("w", encoding="utf-8") as f:
        json.dump(full_schema, f, indent=2)

    # Extract DeviceConfig schema for standalone device files
    # Device files contain a "devices" object with multiple DeviceConfig entries
    device_collection_schema: dict[str, Any] = {
        "$schema": "https://json-schema.org/draft/2020-12/schema",
        "title": "Device Collection Configuration",
        "description": "Schema for device collection files (config/devices/*.yml)",
        "type": "object",
        "properties": {
            "devices": {
                "type": "object",
                "additionalProperties": {"$ref": "#/$defs/DeviceConfig"},
                "description": "Dictionary of device configurations keyed by device name",
            }
        },
        "required": ["devices"],
        "$defs": full_schema["$defs"],  # Include all definitions for references
    }

    device_schema_path = schema_dir / "device-config.schema.json"
    with device_schema_path.open("w", encoding="utf-8") as f:
        json.dump(device_collection_schema, f, indent=2)

    # Create groups collection schema for standalone group files
    # Group files contain a "groups" object with multiple DeviceGroup entries
    groups_collection_schema: dict[str, Any] = {
        "$schema": "https://json-schema.org/draft/2020-12/schema",
        "title": "Groups Collection Configuration",
        "description": "Schema for group collection files (config/groups/*.yml)",
        "type": "object",
        "properties": {
            "groups": {
                "type": "object",
                "additionalProperties": {"$ref": "#/$defs/DeviceGroup"},
                "description": "Dictionary of device group configurations keyed by group name",
            }
        },
        "required": ["groups"],
        "$defs": full_schema["$defs"],  # Include all definitions for references
    }

    groups_schema_path = schema_dir / "groups-config.schema.json"
    with groups_schema_path.open("w", encoding="utf-8") as f:
        json.dump(groups_collection_schema, f, indent=2)

    # Create/update VS Code settings for YAML validation
    vscode_dir = Path(".vscode")
    vscode_dir.mkdir(exist_ok=True)

    settings_path = vscode_dir / "settings.json"
    yaml_schema_config = {
        "yaml.schemas": {
            "./schemas/network-config.schema.json": [
                "config/config.yml",
                "devices.yml",
            ],
            "./schemas/device-config.schema.json": [
                "config/devices/*.yml",
                "config/devices.yml",
            ],
            "./schemas/groups-config.schema.json": [
                "config/groups/*.yml",
                "config/groups.yml",
            ],
        }
    }

    # Merge with existing settings if they exist
    if settings_path.exists():
        try:
            with settings_path.open("r", encoding="utf-8") as f:
                existing_settings = json.load(f)
            # Only update yaml.schemas, preserve other settings
            existing_settings.update(yaml_schema_config)
            yaml_schema_config = existing_settings
        except (json.JSONDecodeError, KeyError):
            # If existing settings are malformed, just use our config
            pass

    with settings_path.open("w", encoding="utf-8") as f:
        json.dump(yaml_schema_config, f, indent=2)

    logging.debug(f"Exported schemas to {schema_dir.resolve()}")
    logging.debug(f"Updated VS Code settings at {settings_path.resolve()}")


def get_supported_device_types() -> set[str]:
    """
    Get the set of supported device types for validation.

    Returns
    -------
    set[str]
        Set of supported device type strings
    """
    # Extract from the Literal type for consistency
    return {
        "mikrotik_routeros",
        "cisco_iosxe",
        "cisco_ios",
        "cisco_iosxr",
        "cisco_nxos",
        "juniper_junos",
        "arista_eos",
        "nokia_srlinux",
        "linux",
        "generic",
    }<|MERGE_RESOLUTION|>--- conflicted
+++ resolved
@@ -26,52 +26,6 @@
 from network_toolkit.inventory.catalog import InventoryCatalog, set_inventory_catalog
 from network_toolkit.inventory.nornir_simple import compile_nornir_simple_inventory
 from network_toolkit.runtime import get_runtime_settings
-
-
-def _resolve_fallback_config_path(original_hint: Path | None = None) -> Path | None:
-    """Best-effort fallback discovery for a modular config directory.
-
-    Order:
-    1) NW_CONFIG_DIR environment variable, if it exists
-    2) Search upwards from current working directory for a folder named 'config'
-    3) If an original hint is provided, search upwards from that location as well
-
-    Returns a Path to a directory if found, otherwise None.
-    """
-    # 1) Explicit environment override
-    env_dir = os.environ.get("NW_CONFIG_DIR")
-    if env_dir:
-        p = Path(env_dir)
-        if p.exists() and p.is_dir():
-            return p
-
-    def search_up(start: Path) -> Path | None:
-        cur = start
-        seen = 0
-        while True:
-            candidate = cur / "config"
-            if candidate.exists() and candidate.is_dir():
-                return candidate
-            if cur.parent == cur or seen > 12:  # avoid deep walks
-                return None
-            cur = cur.parent
-            seen += 1
-
-    # 2) From CWD
-    cwd_found = search_up(Path.cwd())
-    if cwd_found is not None:
-        return cwd_found
-
-    # 3) From original hint
-    if original_hint is not None:
-        try:
-            hint_found = search_up(original_hint.resolve())
-        except Exception:
-            hint_found = None
-        if hint_found is not None:
-            return hint_found
-
-    return None
 
 
 def _resolve_fallback_config_path(original_hint: Path | None = None) -> Path | None:
@@ -392,18 +346,6 @@
         self._source_path = path
 
 
-    def set_source_path(self, path: Path) -> None:
-        """Set the source path where this vendor sequence was defined."""
-        self._source_path = path
-
-    # Private: where this global sequence was loaded from
-    _source_path: Path | None = PrivateAttr(default=None)
-
-    def set_source_path(self, path: Path) -> None:
-        """Set the source path where this global sequence was defined."""
-        self._source_path = path
-
-
 class CommandSequenceGroup(BaseModel):
     """Command sequence group definition."""
 
@@ -461,7 +403,12 @@
             return None
         return getattr(grp, "_source_path", None)
 
-<<<<<<< HEAD
+    def get_group_inventory_source_id(self, group_name: str) -> str | None:
+        grp = self.device_groups.get(group_name) if self.device_groups else None
+        if grp is None:
+            return None
+        return getattr(grp, "_inventory_source_id", None)
+
     # Helper: global sequence source path accessor (non-schema, uses PrivateAttr on CommandSequence)
     def get_global_sequence_source_path(self, sequence_name: str) -> Path | None:
         seq = (
@@ -472,13 +419,6 @@
         if seq is None:
             return None
         return getattr(seq, "_source_path", None)
-=======
-    def get_group_inventory_source_id(self, group_name: str) -> str | None:
-        grp = self.device_groups.get(group_name) if self.device_groups else None
-        if grp is None:
-            return None
-        return getattr(grp, "_inventory_source_id", None)
->>>>>>> 64c28622
 
     def get_device_connection_params(
         self,
@@ -1218,21 +1158,29 @@
     config_dir: Path,
     main_config: dict[str, Any],
 ) -> tuple[
-    dict[str, Any], dict[str, VendorSequence], dict[str, dict[str, VendorSequence]]
+    dict[str, Any],
+    dict[str, VendorSequence],
+    dict[str, dict[str, VendorSequence]],
+    dict[str, Path],
 ]:
     """Load vendor-specific and global command sequences.
 
     Returns:
-        Tuple of (sequences_config, global_command_sequences, vendor_sequences)
+        Tuple of (sequences_config, global_command_sequences, vendor_sequences, global_sequence_sources)
     """
     sequence_files = _discover_config_files(config_dir, "sequences")
     sequences_config: dict[str, Any] = {}
+    global_sequence_sources: dict[str, Path] = {}
 
     for seq_file in sequence_files:
         if seq_file.suffix.lower() != ".csv":
             try:
                 with seq_file.open("r", encoding="utf-8") as sf:
                     seq_yaml_config: dict[str, Any] = yaml.safe_load(sf) or {}
+                    # Track source paths for sequences
+                    file_sequences = seq_yaml_config.get("sequences", {})
+                    for seq_name in file_sequences.keys():
+                        global_sequence_sources[seq_name] = seq_file
                     if not sequences_config:
                         sequences_config = seq_yaml_config
                     else:
@@ -1259,7 +1207,12 @@
                     commands=seq_data,
                 )
 
-    return sequences_config, global_command_sequences, vendor_sequences
+    return (
+        sequences_config,
+        global_command_sequences,
+        vendor_sequences,
+        global_sequence_sources,
+    )
 
 
 def _is_containerlab_inventory_path(path: Path) -> bool:
@@ -1395,9 +1348,12 @@
         group_files = _discover_config_files(config_dir, "groups")
         all_groups, group_sources = _load_groups(config_dir, group_files)
 
-        sequences_config, global_command_sequences, vendor_sequences = _load_sequences(
-            config_dir, main_config
-        )
+        (
+            sequences_config,
+            global_command_sequences,
+            vendor_sequences,
+            global_sequence_sources,
+        ) = _load_sequences(config_dir, main_config)
 
         # Merge inline devices/groups from main config with discovered files
         # Inline definitions from main config file
@@ -1578,44 +1534,6 @@
                 )
                 group_inventory_ids[grp_name] = source_id
 
-<<<<<<< HEAD
-        # Load vendor-specific sequences from config files
-        sequence_files = _discover_config_files(config_dir, "sequences")
-        sequences_config: dict[str, Any] = {}
-        global_sequence_sources: dict[str, Path] = {}
-
-        for seq_file in sequence_files:
-            if seq_file.suffix.lower() == ".csv":
-                file_sequences = _load_csv_sequences(seq_file)
-                for _seq_name in file_sequences.keys():
-                    global_sequence_sources[_seq_name] = seq_file
-                all_sequences.update(file_sequences)
-            else:
-                try:
-                    with seq_file.open("r", encoding="utf-8") as sf:
-                        seq_yaml_config: dict[str, Any] = yaml.safe_load(sf) or {}
-                        # Extract sequences
-                        file_sequences_node = cast(
-                            dict[str, dict[str, Any]],
-                            seq_yaml_config.get("sequences", {}) or {},
-                        )
-                        for _seq_name in file_sequences_node.keys():
-                            global_sequence_sources[_seq_name] = seq_file
-                        all_sequences.update(file_sequences_node)
-
-                        # Keep track of other sequence config for vendor sequences
-                        if not sequences_config:
-                            sequences_config = seq_yaml_config
-                        else:
-                            sequences_config = _merge_configs(
-                                sequences_config, seq_yaml_config
-                            )
-                except yaml.YAMLError as e:
-                    logging.warning(f"Invalid YAML in {seq_file}: {e}")
-
-        # Load vendor-specific sequences (VendorSequence models will carry _source_path)
-        vendor_sequences = _load_vendor_sequences(config_dir, sequences_config)
-=======
         for raw in inv_dirs_raw:
             _compile_one(
                 kind="config_inventory", raw_path=Path(raw), base_dir=config_dir
@@ -1626,7 +1544,6 @@
 
         for raw_path in local_inventory_paths:
             _compile_one(kind="discovered", raw_path=raw_path, base_dir=Path.cwd())
->>>>>>> 64c28622
 
         # Merge all configs into the expected format
         merged_config: dict[str, Any] = {
