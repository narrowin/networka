<div align="center"><img src="docs/assets/images/networka_readme.png" alt="Networka Logo" width="320"/>

  <p><a href="https://narrowin.github.io/networka/">Full documentation →</a></p>
</div>

<br/>

Network automation CLI. Apache 2.0 licensed. Fully open-source.
Originally developed at [narrowin](https://narrowin.ch/en/about.html), now community maintained.

<br/>

**Networka: `Eierlegende Wollmilchsau` of network operations — optimized for your daily workflows.**

[![Python 3.11+](https://img.shields.io/badge/python-3.11%2B-blue.svg)](https://www.python.org/downloads/)
[![Platform](https://img.shields.io/badge/platform-Linux%20%7C%20macOS%20%7C%20Windows-lightgrey.svg)](https://github.com/narrowin/networka)
[![License: Apache-2.0](https://img.shields.io/badge/License-Apache_2.0-blue.svg)](https://www.apache.org/licenses/LICENSE-2.0)
[![Code style: ruff](https://img.shields.io/badge/code%20style-ruff-000000.svg)](https://github.com/astral-sh/ruff)
[![Type checked with mypy](https://img.shields.io/badge/mypy-checked-blue.svg)](http://mypy-lang.org/)
[![Docs](https://img.shields.io/github/actions/workflow/status/narrowin/networka/docs.yml?label=Docs&logo=github)](https://narrowin.github.io/networka/)

Networka is a modern CLI tool for automating network devices across multiple vendors. Designed for network engineers who want fast, scalable automation with full cross-platform support.

---

## _The Networka Monologue_

_“People ask the question…_ <br>
**what’s a Networka?** <br>

And I tell 'em — <br>
it's **not** about cables, configs, and pings. <br>
_Oh no._ <br>
There’s more to it than that, my friend. <br>

We all like a bit of the good life — <br>
some the uptime, some the security, <br>
others the automation, the visibility, or the compliance. <br>

But a **Networka**, oh, they're different. <br>
Why? <br>
Because a real **Networka** wants the f\*ing lot.”<br><br>
(inspired by: [RockNRolla](https://www.youtube.com/watch?v=s4YLBqMJYOo))

## Getting Started

- Installation: see the docs → https://narrowin.github.io/networka/getting-started/
- Platform compatibility → https://narrowin.github.io/networka/platform-compatibility/
- Shell completion → https://narrowin.github.io/networka/shell-completion/
- CLI reference → https://narrowin.github.io/networka/reference/cli/
- API reference → https://narrowin.github.io/networka/reference/api/

<div align="center">
  <img src="https://narrowin.github.io/networka/assets/gifs/networka-setup.gif" alt="Networka Setup Demo" width="800"/>
  <p><em>Networka setup and command execution demo</em></p>
</div>

## Networka vs the alternatives

| | Networka | Ansible | Nornir |
|---|---|---|---|
| Primary interface | CLI commands | YAML playbooks | Python scripts |
| Time to first command | Seconds after install | After writing playbook + inventory | After writing Python script |
| Learning curve | Familiar CLI patterns | YAML, Jinja2, modules | Python programming |
| Execution | Concurrent by default | Sequential by default | Depends on implementation |
| Best for | Daily operations, ad-hoc commands | Infrastructure-as-code, compliance | Custom automation frameworks |

Networka is built for network engineers who want to run commands now. Ansible excels at declarative infrastructure-as-code. Nornir shines when you need full Python programmability. Different tools, each great at what they do.

## Features

### **Core Capabilities**

- **Multi-vendor network automation**: Native support for MikroTik RouterOS, Cisco IOS/IOS-XE/NX-OS, Arista EOS, Juniper JunOS, and more
- **Scalable device management**: Execute commands across individual devices or groups
- **Cross-platform compatibility**: Full support for Linux, macOS, and Windows environments
- **Flexible configuration**: YAML and CSV configuration options with powerful device tagging and grouping

### **Operational Features**

- **Command execution**: Run single commands or predefined sequences across devices and groups
- **File management**: Upload/download files to/from network devices with verification and error handling
- **Device backup**: Automated configuration and comprehensive backups with vendor-specific implementations
- **Firmware management**: Upgrade, downgrade, and BIOS operations with platform validation
- **CLI session management**: Direct CLI access with tmux integration for interactive sessions

### **Advanced Features**

- **Intelligent completions**: Context-aware shell completions for devices, groups, and sequences
- **Vendor-aware sequences**: Predefined command sets optimized for different network platforms
- **Results management**: Organized storage with multiple output formats and automatic timestamping
- **Configuration validation**: Schema-based validation with detailed error reporting
- **Credential management**: Secure credential handling via environment variables with device-specific overrides

### **Developer & Integration Features**

- **Type safety**: Full mypy type checking for reliability and maintainability
- **Modern architecture**: Built with scalable scrapli and nornir support
- **Extensible design**: Plugin-friendly architecture for adding new vendors and operations
- **Rich output**: Professional CLI interface with color coding and structured information display

## Installation

### System Requirements

- **Operating System**: Linux, macOS, or Windows
- **Network Access**: SSH connectivity to target devices
- **Package Manager**: uv (recommended) or pip
- **tmux for `nw cli`**: Install tmux to use the multi-pane CLI command (`brew install tmux` on macOS, `apt install tmux` on Debian/Ubuntu). libtmux is installed automatically with Networka.

### Quick Install (recommended)

<<<<<<< HEAD
```bash
# From PyPI (stable releases)
uv tool install networka

# From GitHub (latest development)
uv tool install git+https://github.com/narrowin/networka.git

# Alternative with pipx
=======
Install from PyPI using an isolated tool installer.

```bash
# Recommended (isolated, user-wide)
uv tool install networka

# Alternative
>>>>>>> 64c28622
pipx install networka

# Verify installation
nw --help
```

#### If `nw` is not found

- Check: `command -v nw` (Linux/macOS) or `where nw` (Windows)
- If using pipx: ensure PATH is set, then reload shell
  ```bash
  pipx ensurepath
  exec $SHELL
  ```
- Linux/macOS: add user bin to PATH if needed
  ```bash
  echo 'export PATH="$HOME/.local/bin:$PATH"' >> ~/.bashrc  # or ~/.zshrc
  exec $SHELL
  ```
- Windows (native, best-effort): prefer WSL2; if native, run `pipx ensurepath` and restart the terminal

More → PATH troubleshooting: https://narrowin.github.io/networka/troubleshooting/#path-nw-not-found

### Upgrade & Remove

```bash
# Upgrade to latest version
uv tool upgrade networka
# or
pipx upgrade networka

# Remove installation
uv tool uninstall networka
# or
pipx uninstall networka
```

### Platform-Specific Notes

**Linux/macOS**: No additional dependencies required

**Windows**: Scrapli (the default transport) does not officially support native Windows. While it may work with Paramiko or ssh2-python drivers, the recommended approach is to run Networka on WSL2 (Ubuntu) for a fully supported POSIX environment. Native Windows usage is best-effort.

WSL2 quickstart (recommended):

```bash
# In Ubuntu on WSL2
curl -LsSf https://astral.sh/uv/install.sh | sh
exec $SHELL
uv tool install networka
nw --help
```

Details → https://narrowin.github.io/networka/platform-compatibility/#wsl2-quickstart-recommended

## Quick Start

Get up and running with config init command:

```bash
# Initialize in default location with interactive prompts
nw config init

```

### Library API

Use Networka programmatically in your Python applications:

```python
from network_toolkit import NetworkaClient, DeviceSession

client = NetworkaClient()

with DeviceSession("router1", client.config) as session:
    output = session.execute_command("show version")
    print(output)
```

See the [Library Documentation](https://narrowin.github.io/networka/library/) for:

- Multi-command workflows with persistent sessions
- Ad-hoc IP targeting without configuration files
- Credential handling patterns
- Integration recipes

### One-liners (no config)

Run directly against an IP without creating files. `--platform` selects the network OS driver; `--interactive-auth` prompts for credentials.

```bash
# MikroTik RouterOS
nw run --platform mikrotik_routeros 192.0.2.10 "/system/identity/print" --interactive-auth
```

```bash
# Cisco IOS-XE
nw run --platform cisco_iosxe 198.51.100.20 "show version" --interactive-auth
```

## Terminology: device_type vs hardware platform vs transport

- device_type: Network OS driver used for connections and commands (Scrapli "platform"). Examples: mikrotik_routeros, cisco_iosxe, arista_eos, juniper_junos.
- platform (hardware/firmware): Hardware architecture used for firmware-related operations (x86, x86_64, arm, mipsbe, tile).
- transport: Connection backend. Default is scrapli.

Note: When targeting IPs directly, `--platform` refers to the network driver (device_type), not hardware architecture.

## Quick links

- Getting started → https://narrowin.github.io/networka/getting-started/
- Running commands → https://narrowin.github.io/networka/running-commands/
- Configuration → https://narrowin.github.io/networka/configuration/
- Environment variables → https://narrowin.github.io/networka/environment-variables/
- Results → https://narrowin.github.io/networka/results/
- Output modes → https://narrowin.github.io/networka/output-modes/
- Backups → https://narrowin.github.io/networka/backups/
- CLI reference → https://narrowin.github.io/networka/reference/cli/
- API reference → https://narrowin.github.io/networka/reference/api/

## CLI overview

- For current usage and commands, see the CLI reference:
  - https://narrowin.github.io/networka/reference/cli/
  - Quick checks: `nw --help` and `nw --version`

## Community & support

- Visit our [documentation](https://narrowin.github.io/networka/) for detailed guides and examples
- Create [GitHub Issues](https://github.com/narrowin/networka/issues) for bug reports and feature requests
- See [CONTRIBUTING.md](CONTRIBUTING.md) for contribution guidelines
- Check [SECURITY.md](SECURITY.md) for security policy and reporting vulnerabilities

## Contributing

Have a look through existing [Issues](https://github.com/narrowin/networka/issues) and [Pull Requests](https://github.com/narrowin/networka/pulls) that you could help with. If you'd like to request a feature or report a bug, please create a GitHub Issue using one of the templates provided.

[See contribution guide →](CONTRIBUTING.md)

## Documentation

- Docs Home → https://narrowin.github.io/networka/
- Platform Compatibility → https://narrowin.github.io/networka/platform-compatibility/
- Development Guide → https://narrowin.github.io/networka/development/
- Multi-Vendor Support → https://narrowin.github.io/networka/multi-vendor-support/
- IP Address Support → https://narrowin.github.io/networka/ip-address-support/
- Transport Selection → https://narrowin.github.io/networka/transport/
- Environment Variables → https://narrowin.github.io/networka/environment-variables/
- File Upload Guide → https://narrowin.github.io/networka/file_upload/
- Interactive Credentials → https://narrowin.github.io/networka/interactive-credentials/

## License

Apache License 2.0 - Free for commercial and personal use.
No paid tiers, no enterprise versions, no licensing restrictions.

Community-driven project with contributions from [narrowin](https://narrowin.ch/en/about.html) and network engineers worldwide.
See [GOVERNANCE.md](GOVERNANCE.md) for maintenance and decision-making model.

## Acknowledgments

- [Scrapli](https://github.com/carlmontanari/scrapli) - Network device connections
- [Nornir](https://github.com/nornir-automation/nornir) - Network automation framework
- [Netmiko](https://github.com/ktbyers/netmiko) - Multi-vendor CLI connections to network devices
- [Typer](https://github.com/tiangolo/typer) - CLI framework
- [Pydantic](https://github.com/pydantic/pydantic) - Data validation
- [Rich](https://github.com/Textualize/rich) - Terminal formatting

---

_Built for network engineers who value clean, reliable automation_<|MERGE_RESOLUTION|>--- conflicted
+++ resolved
@@ -110,16 +110,6 @@
 
 ### Quick Install (recommended)
 
-<<<<<<< HEAD
-```bash
-# From PyPI (stable releases)
-uv tool install networka
-
-# From GitHub (latest development)
-uv tool install git+https://github.com/narrowin/networka.git
-
-# Alternative with pipx
-=======
 Install from PyPI using an isolated tool installer.
 
 ```bash
@@ -127,7 +117,6 @@
 uv tool install networka
 
 # Alternative
->>>>>>> 64c28622
 pipx install networka
 
 # Verify installation
